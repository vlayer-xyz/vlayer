import browser from "webextension-polyfill";
import * as Sentry from "@sentry/react";

import {
  assertUrl,
  assertUrlPattern,
  EXTENSION_STEP,
  ExtensionAction,
  ExtensionMessage,
  ExtensionMessageType,
  MessageToExtension,
  ZkProvingStatus,
} from "./web-proof-commons";

import { WebProverSessionContextManager } from "./state/webProverSessionContext";
import { match, P } from "ts-pattern";
import { zkProvingStatusStore } from "./state/zkProvingStatusStore.ts";
import debug from "debug";
<<<<<<< HEAD
import { initSentry } from "./helpers/sentry.ts";
=======

>>>>>>> 6eeedb82
const log = debug("extension:background");
let port: browser.Runtime.Port | undefined = undefined;
let openedTabId: number | undefined = undefined;

initSentry();

// @ts-expect-error https://github.com/wxt-dev/wxt/issues/570#issuecomment-2022365906
// eslint-disable-next-line
browser.sidePanel.setPanelBehavior({ openPanelOnActionClick: true });

browser.runtime.onConnectExternal.addListener((connectedPort) => {
  port = connectedPort;
  port.onMessage.addListener((message: MessageToExtension) => {
    match(message)
      .with({ action: ExtensionAction.RequestWebProof }, (msg) => {
        void handleProofRequest(msg, connectedPort.sender);
      })
      .with({ action: ExtensionAction.NotifyZkProvingStatus }, (msg) => {
        void handleProvingStatusNotification(msg);
      })
      .with({ action: ExtensionAction.OpenSidePanel }, () => {
        void handleOpenSidePanel();
      })
      .with({ action: ExtensionAction.CloseSidePanel }, () => {
        void handleCloseSidePanel();
      })
      .exhaustive();
  });
});

browser.runtime.onMessage.addListener(async (message: ExtensionMessage) => {
  await match(message)
    .with(
      {
        type: P.union(
          ExtensionMessageType.ProofDone,
          ExtensionMessageType.ProofError,
        ),
      },
      () => {
        log("sending message to webpage", message);
        try {
          port?.postMessage(message);
        } catch (e) {
          console.error("Could not send message to webpage", e);
        }
      },
    )
    .with({ type: ExtensionMessageType.RedirectBack }, async () => {
      if (openedTabId) {
        await browser.tabs.remove(openedTabId);
      }
      await browser.tabs.update(port?.sender?.tab?.id, { active: true });
    })
    .with({ type: ExtensionMessageType.TabOpened }, ({ payload }) => {
      openedTabId = payload.tabId;
    })
    .with({ type: ExtensionMessageType.ProofProcessing }, () => {
      port?.postMessage({
        type: ExtensionMessageType.ProofProcessing,
        payload: {},
      });
    })
    .exhaustive();
});

browser.runtime.onMessageExternal.addListener(
  (message: MessageToExtension, sender) => {
    return match(message)
      .with(
        { action: ExtensionAction.RequestWebProof },
        async (msg) => await handleProofRequest(msg, sender),
      )
      .with(
        { action: ExtensionAction.NotifyZkProvingStatus },
        async (msg) => await handleProvingStatusNotification(msg),
      )
      .with(
        { action: ExtensionAction.OpenSidePanel },
        async () => await handleOpenSidePanel(sender),
      )
      .with({ action: ExtensionAction.CloseSidePanel }, () =>
        handleCloseSidePanel(),
      )
      .exhaustive();
  },
);

const handleOpenSidePanel = async (sender?: browser.Runtime.MessageSender) => {
  if (chrome.sidePanel && sender?.tab?.windowId) {
    await chrome.sidePanel.open({ windowId: sender.tab?.windowId });
  }
};

const handleCloseSidePanel = () => {
  void browser.runtime.sendMessage(ExtensionMessageType.CloseSidePanel);
};

const cleanProvingSessionStorageOnClose = () => {
  void browser.runtime.sendMessage(
    ExtensionMessageType.CleanProvingSessionStorageOnClose,
  );
};

const handleProofRequest = async (
  message: Extract<
    MessageToExtension,
    { action: ExtensionAction.RequestWebProof }
  >,
  sender?: browser.Runtime.MessageSender,
) => {
  validateProofRequest(message);
  if (chrome.sidePanel && sender?.tab?.windowId) {
    await chrome.sidePanel.open({ windowId: sender.tab?.windowId });
  }
  await browser.storage.session.set({
    browsingHistory: [],
    zkProvingStatus: ZkProvingStatus.NotStarted,
  });

  await WebProverSessionContextManager.instance.setWebProverSessionConfig(
    message.payload,
  );

  if (Sentry.isInitialized()) {
    Sentry.setContext("WebProverSessionConfig", {
      notaryUrl: message.payload.notaryUrl,
      wsProxyUrl: message.payload.wsProxyUrl,
    });
  }
};

const handleProvingStatusNotification = async (
  message: Extract<
    MessageToExtension,
    { action: ExtensionAction.NotifyZkProvingStatus }
  >,
) => {
  await zkProvingStatusStore.setProvingStatus(message.payload);
  if (message.payload.status === ZkProvingStatus.Done) {
    cleanProvingSessionStorageOnClose();
  }
  if (Sentry.isInitialized()) {
    const severity: Sentry.SeverityLevel =
      message.payload.status === ZkProvingStatus.Error ? "error" : "info";
    Sentry.captureMessage(`Proof status: ${message.payload.status}`, severity);
  }
};

const validateProofRequest = (
  message: Extract<
    MessageToExtension,
    { action: ExtensionAction.RequestWebProof }
  >,
) => {
  try {
    message.payload.steps.forEach(({ step, url }) => {
      match({ step, url })
        .with({ step: EXTENSION_STEP.startPage }, ({ url }) => assertUrl(url))
        .with(
          {
            step: P.union(EXTENSION_STEP.notarize, EXTENSION_STEP.expectUrl),
          },
          ({ url }) => assertUrlPattern(url),
        )
        .with({ step: EXTENSION_STEP.fetchAndNotarize }, () => {
          console.warn("Unsupported step type: ", step);
        })
        .exhaustive();
    });
  } catch (e) {
    console.error("Invalid message", e);
    throw e;
  }
};<|MERGE_RESOLUTION|>--- conflicted
+++ resolved
@@ -16,11 +16,8 @@
 import { match, P } from "ts-pattern";
 import { zkProvingStatusStore } from "./state/zkProvingStatusStore.ts";
 import debug from "debug";
-<<<<<<< HEAD
 import { initSentry } from "./helpers/sentry.ts";
-=======
 
->>>>>>> 6eeedb82
 const log = debug("extension:background");
 let port: browser.Runtime.Port | undefined = undefined;
 let openedTabId: number | undefined = undefined;
