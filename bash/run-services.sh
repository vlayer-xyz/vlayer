--- conflicted
+++ resolved
@@ -35,11 +35,7 @@
 }
 
 function start_anvil(){
-<<<<<<< HEAD
-    echo "Starting Anvil"
-=======
     echo "Starting anvil"
->>>>>>> 806931ba
     startup_anvil "${LOGS_DIR}/anvil.out" 8545 ANVIL
 }
 
