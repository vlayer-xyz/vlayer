--- conflicted
+++ resolved
@@ -94,14 +94,8 @@
 
 function ensure_binaries_built() {
     if [[ "${BUILD_BINARIES}" == "1" ]] ; then
-<<<<<<< HEAD
-        echo "Building binaries..."
         pushd "${VLAYER_HOME}"
-        cargo build --bin call_server --bin chain_server --bin worker
-=======
-        pushd "${VLAYER_HOME}/rust"
         silent_unless_fails cargo build --bin call_server --bin chain_server --bin worker
->>>>>>> fe346670
         popd
     fi
 }
