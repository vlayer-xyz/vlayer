--- conflicted
+++ resolved
@@ -15,12 +15,7 @@
 echo Setting up SDK 
 cd ${VLAYER_HOME}/packages/sdk && bun install --frozen-lockfile
 
-<<<<<<< HEAD
 EXAMPLES_REQUIRING_QUICKNODE=("simple_teleport")
-EXAMPLES_REQUIRING_PRIV_KEY=("simple_time_travel")
-=======
-EXAMPLES_REQUIRING_ALCHEMY=("simple_teleport")
->>>>>>> 5ab1fc95
 # Only run limited selection of examples in prod mode,
 # because they use real Bonsai resources.
 EXAMPLES_RUN_IN_PROD_MODE=("simple")
@@ -38,8 +33,8 @@
     continue
   fi
 
-  if [[ "${EXAMPLES_REQUIRING_QUICKNODE[@]}" =~ "${example_name}" ]] && [[ -z "${QUICKNODE_API_KEY:-}" ]]; then
-    echo "Skipping: ${example} (configure QUICKNODE_API_KEY to run it)"
+  if [[ "${EXAMPLES_REQUIRING_QUICKNODE[@]}" =~ "${example_name}" ]] && [[ -z "${ALCHEMY_API_KEY:-}" ]]; then
+    echo "Skipping: ${example} (configure ALCHEMY_API_KEY to run it)"
     continue
   fi
 
@@ -51,14 +46,13 @@
 
   cd vlayer
   bun install --frozen-lockfile
-<<<<<<< HEAD
 
   if [[ "${example_name}" == "simple_time_travel" ]]; then
-    VLAYER_ENV=dev bun run loadFixtures.ts
+    VLAYER_ENV="${VLAYER_ENV:-dev}" bun run loadFixtures.ts
     if [[ "${RUN_CHAIN_SERVICES:-0}" == "1" ]] ; then
-      wait_for_chain_worker_sync 31337 1 40
+      wait_for_chain_worker_sync 31337 1 43
     fi
-    VLAYER_ENV=dev bun run prove.ts
+    VLAYER_ENV="${VLAYER_ENV:-dev}" bun run prove.ts
   elif [[ "${example_name}" == "simple_time_travel" ]]; then
     if [[ "${RUN_CHAIN_SERVICES:-0}" == "1" ]] ; then
       wait_for_chain_worker_sync 31337 1 3
@@ -71,8 +65,5 @@
     bun run prove.ts
   fi
 
-=======
-  bun run prove:"${VLAYER_ENV}"
->>>>>>> 5ab1fc95
   echo '::endgroup::'
 done
