--- conflicted
+++ resolved
@@ -15,14 +15,6 @@
 echo Setting up SDK 
 cd ${VLAYER_HOME}/packages/sdk && bun install --frozen-lockfile
 
-<<<<<<< HEAD
-EXAMPLES_REQUIRING_QUICKNODE=("simple_teleport")
-# Only run limited selection of examples in prod mode,
-# because they use real Bonsai resources.
-EXAMPLES_RUN_IN_PROD_MODE=("simple")
-
-=======
->>>>>>> 806931ba
 echo "::group::Building sdk"
 cd "${VLAYER_HOME}/packages/sdk"
 bun run build
@@ -31,20 +23,8 @@
 for example in $(find ${VLAYER_HOME}/examples -type d -maxdepth 1 -mindepth 1) ; do
   example_name=$(basename "${example}")
 
-<<<<<<< HEAD
-  if [[ "${PROVING_MODE}" = "prod" ]] && [[ ! "${EXAMPLES_RUN_IN_PROD_MODE[@]}" =~ "${example_name}" ]]; then
-    echo "Skipping: ${example} - not running it in prod mode."
-    continue
-  fi
-
-  if [[ "${EXAMPLES_REQUIRING_QUICKNODE[@]}" =~ "${example_name}" ]] && [[ -z "${ALCHEMY_API_KEY:-}" ]]; then
-    echo "Skipping: ${example} (configure ALCHEMY_API_KEY to run it)"
-    continue
-  fi
-=======
   echo "make snapshot of anvil"
   ANVIL_SNAPSHOT_ID=$(cast rpc evm_snapshot)
->>>>>>> 806931ba
 
   echo "::group::Running tests of: ${example}"
   cd "${example}"
@@ -54,30 +34,8 @@
 
   cd vlayer
   bun install --frozen-lockfile
-<<<<<<< HEAD
-
-  if [[ "${example_name}" == "simple_time_travel" ]]; then
-    VLAYER_ENV="${VLAYER_ENV:-dev}" bun run loadFixtures.ts
-    if [[ "${RUN_CHAIN_SERVICES:-0}" == "1" ]] ; then
-      wait_for_chain_worker_sync 31337 1 43
-    fi
-    VLAYER_ENV="${VLAYER_ENV:-dev}" bun run prove.ts
-  elif [[ "${example_name}" == "simple_time_travel" ]]; then
-    if [[ "${RUN_CHAIN_SERVICES:-0}" == "1" ]] ; then
-      wait_for_chain_worker_sync 31337 1 3
-      wait_for_chain_worker_sync 1 20683110 20683110
-      wait_for_chain_worker_sync 8453 19367633 19367633
-      wait_for_chain_worker_sync 10 124962954 124962954
-    fi
-    bun run prove.ts
-  else
-    bun run prove.ts
-  fi
-
-=======
   bun run prove:"${VLAYER_ENV}"
   echo "revert anvil to initial state"
   cast rpc evm_revert "${ANVIL_SNAPSHOT_ID}"
->>>>>>> 806931ba
   echo '::endgroup::'
 done
