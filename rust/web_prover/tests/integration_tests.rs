--- conflicted
+++ resolved
@@ -7,13 +7,8 @@
     use tlsn_core::{connection::ServerName, presentation::Presentation};
     use utils::range::RangeSet;
     use web_prover::{
-<<<<<<< HEAD
-        NotaryConfig, RedactionConfig, generate_web_proof, generate_web_proof_with_redaction,
+        NotarizeParamsBuilder, NotaryConfig, RedactionConfig, generate_web_proof,
         verify_presentation,
-=======
-        generate_web_proof, verify_presentation, NotarizeParamsBuilder, NotaryConfig,
-        RedactionConfig,
->>>>>>> acb12c3a
     };
 
     #[tokio::test]
@@ -40,24 +35,18 @@
 
         let verification_result = verify_presentation(to_presentation(&web_proof_result)).unwrap();
 
-<<<<<<< HEAD
         assert_eq!(
             verification_result.sent,
-            "GET /auth_header_require HTTP/1.1\r\nhost: lotr-api.online\r\naccept: */*\r\naccept-encoding: identity\r\nconnection: close\r\nuser-agent: Mozilla/5.0 (X11; Linux x86_64) AppleWebKit/537.36 (KHTML, like Gecko) Chrome/114.0.0.0 Safari/537.36\r\nauthorization: s3cret_t0ken\r\n\r\n"
+            "GET /auth_header_require HTTP/1.1\r\nhost: lotr-api.online\r\naccept: */*\r\naccept-encoding: identity\r\nconnection: close\r\nuser-agent: Mozilla/5.0 (X11; Linux x86_64) AppleWebKit/537.36 (KHTML, like Gecko) Chrome/114.0.0.0 Safari/537.36\r\nauthorization: s3cret_t0ken\r\ncontent-length: 12\r\n\r\nbody content"
         );
         let regex = Regex::new(
-            "^HTTP/1\\.1 200 OK\\r\\nAccess-Control-Allow-Credentials: true\\r\\nVary: \\*\\r\\nAccess-Control-Allow-Origin: \\*\\r\\nAccess-Control-Allow-Methods: GET\\r\\nAccess-Control-Allow-Headers: host, accept, accept-encoding, connection, user-agent, authorization\\r\\nAccess-Control-Expose-Headers: host, accept, accept-encoding, connection, user-agent, authorization\\r\\nContent-Type: application/json;charset=utf-8\\r\\nDate: [A-Za-z]{3}, \\d{2} [A-Za-z]{3} \\d{4} \\d{2}:\\d{2}:\\d{2} GMT\\r\\nContent-Length: \\d+\\r\\n\\r\\n\\{\"success\":true,\"name\":\"Tom Bombadil\",\"greeting\":\"Old Tom Bombadil is a merry fellow!\"}$",
+            "^HTTP/1\\.1 200 OK\\r\\nAccess-Control-Allow-Credentials: true\\r\\nVary: \\*\\r\\nAccess-Control-Allow-Origin: \\*\\r\\nAccess-Control-Allow-Methods: GET\\r\\nAccess-Control-Allow-Headers: host, accept, accept-encoding, connection, user-agent, authorization, content-length\\r\\nAccess-Control-Expose-Headers: host, accept, accept-encoding, connection, user-agent, authorization, content-length\\r\\nContent-Type: application/json;charset=utf-8\\r\\nDate: [A-Za-z]{3}, \\d{2} [A-Za-z]{3} \\d{4} \\d{2}:\\d{2}:\\d{2} GMT\\r\\nContent-Length: \\d+\\r\\n\\r\\n\\{\"success\":true,\"name\":\"Tom Bombadil\",\"greeting\":\"Old Tom Bombadil is a merry fellow!\"}$",
         );
-        assert!(regex.unwrap().is_match(&verification_result.recv));
-=======
-        assert_eq!(verification_result.sent, "GET /auth_header_require HTTP/1.1\r\nhost: lotr-api.online\r\naccept: */*\r\naccept-encoding: identity\r\nconnection: close\r\nuser-agent: Mozilla/5.0 (X11; Linux x86_64) AppleWebKit/537.36 (KHTML, like Gecko) Chrome/114.0.0.0 Safari/537.36\r\nauthorization: s3cret_t0ken\r\ncontent-length: 12\r\n\r\nbody content");
-        let regex = Regex::new("^HTTP/1\\.1 200 OK\\r\\nAccess-Control-Allow-Credentials: true\\r\\nVary: \\*\\r\\nAccess-Control-Allow-Origin: \\*\\r\\nAccess-Control-Allow-Methods: GET\\r\\nAccess-Control-Allow-Headers: host, accept, accept-encoding, connection, user-agent, authorization, content-length\\r\\nAccess-Control-Expose-Headers: host, accept, accept-encoding, connection, user-agent, authorization, content-length\\r\\nContent-Type: application/json;charset=utf-8\\r\\nDate: [A-Za-z]{3}, \\d{2} [A-Za-z]{3} \\d{4} \\d{2}:\\d{2}:\\d{2} GMT\\r\\nContent-Length: \\d+\\r\\n\\r\\n\\{\"success\":true,\"name\":\"Tom Bombadil\",\"greeting\":\"Old Tom Bombadil is a merry fellow!\"}$");
         assert!(
             regex.unwrap().is_match(&verification_result.recv,),
             "Got response: {}",
             verification_result.recv,
         );
->>>>>>> acb12c3a
         assert_eq!(verification_result.server_name, ServerName::new("lotr-api.online".to_string()));
         assert_eq!(
             verification_result.key,
