--- conflicted
+++ resolved
@@ -23,10 +23,6 @@
 alloy-primitives = { workspace = true }
 derivative = "2.2.0"
 hex = "0.4.3"
-<<<<<<< HEAD
-futures = "0.3"
-=======
 axum-jrpc = "0.7.0"
 host = { path = "../host" }
-alloy-chains = "0.1.22"
->>>>>>> 9bf96816
+alloy-chains = "0.1.22"