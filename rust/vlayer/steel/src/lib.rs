// Copyright 2024 RISC Zero, Inc.
//
// Licensed under the Apache License, Version 2.0 (the "License");
// you may not use this file except in compliance with the License.
// You may obtain a copy of the License at
//
//     http://www.apache.org/licenses/LICENSE-2.0
//
// Unless required by applicable law or agreed to in writing, software
// distributed under the License is distributed on an "AS IS" BASIS,
// WITHOUT WARRANTIES OR CONDITIONS OF ANY KIND, either express or implied.
// See the License for the specific language governing permissions and
// limitations under the License.

#![cfg_attr(not(doctest), doc = include_str!("../README.md"))]
#![cfg_attr(docsrs, feature(doc_cfg, doc_auto_cfg))]

use alloy_primitives::{
    b256, keccak256, Address, BlockNumber, Bytes, Sealable, Sealed, TxNumber, B256, U256,
};
use alloy_rlp_derive::{RlpDecodable, RlpEncodable};

use revm::primitives::{BlockEnv, CfgEnvWithHandlerCfg, HashMap, SpecId};
use serde::{Deserialize, Serialize};
use std::{fmt::Debug, rc::Rc};

pub mod config;
mod contract;
pub mod ethereum;
#[cfg(feature = "host")]
pub mod host;
mod mpt;

<<<<<<< HEAD
pub use contract::{call_builder::CallBuilder, contract::Contract};
=======
pub use contract::{contract::Contract, call_builder::CallBuilder};
>>>>>>> 356bcd15
pub use mpt::MerkleTrie;

/// The serializable input to derive and validate a [EvmEnv].
#[derive(Debug, Serialize, Deserialize)]
pub struct EvmInput<H> {
    pub header: H,
    pub state_trie: MerkleTrie,
    pub storage_tries: Vec<MerkleTrie>,
    pub contracts: Vec<Bytes>,
    pub ancestors: Vec<H>,
}

impl<H: EvmBlockHeader> EvmInput<H> {
    /// Converts the input into a [EvmEnv] for execution.
    ///
    /// This method verifies that the state matches the state root in the header and panics if not.
    pub fn into_env(self) -> GuestEvmEnv<H> {
        // verify that the state root matches the state trie
        let state_root = self.state_trie.hash_slow();
        assert_eq!(self.header.state_root(), &state_root, "State root mismatch");

        // seal the header to compute its block hash
        let header = self.header.seal_slow();

        // validate that ancestor headers form a valid chain
        let mut block_hashes = HashMap::with_capacity(self.ancestors.len() + 1);
        block_hashes.insert(header.number(), header.seal());

        let mut previous_header = header.inner();
        for ancestor in &self.ancestors {
            let ancestor_hash = ancestor.hash_slow();
            assert_eq!(
                previous_header.parent_hash(),
                &ancestor_hash,
                "Invalid chain: block {} is not the parent of block {}",
                ancestor.number(),
                previous_header.number()
            );
            block_hashes.insert(ancestor.number(), ancestor_hash);
            previous_header = ancestor;
        }

        let db = StateDb::new(
            self.state_trie,
            self.storage_tries,
            self.contracts,
            block_hashes,
        );

        EvmEnv::new(db, header)
    }
}

// Keep everything in the Steel library private except the commitment.
mod private {
    alloy_sol_types::sol!("./Steel.sol");
}

/// Solidity struct representing the committed block used for validation.
pub use private::Steel::Commitment as SolCommitment;

/// Alias for readability, do not make public.
pub(crate) type GuestEvmEnv<H> = EvmEnv<StateDb, H>;

/// The environment to execute the contract calls in.
pub struct EvmEnv<D, H> {
    db: D,
    cfg_env: CfgEnvWithHandlerCfg,
    header: Sealed<H>,
}

impl<D, H: EvmBlockHeader> EvmEnv<D, H> {
    /// Creates a new environment.
    /// It uses the default configuration for the latest specification.
    pub fn new(db: D, header: Sealed<H>) -> Self {
        let cfg_env = CfgEnvWithHandlerCfg::new_with_spec_id(Default::default(), SpecId::LATEST);

        Self {
            db,
            cfg_env,
            header,
        }
    }

    /// Sets the chain ID and specification ID from the given chain spec.
    pub fn with_chain_spec(mut self, chain_spec: &config::ChainSpec) -> Self {
        self.cfg_env.chain_id = chain_spec.chain_id();
        self.cfg_env.handler_cfg.spec_id = chain_spec
            .active_fork(self.header.number(), self.header.timestamp())
            .unwrap();
        self
    }

    /// Returns the [SolCommitment] used to validate the environment.
    pub fn block_commitment(&self) -> SolCommitment {
        SolCommitment {
            blockHash: self.header.seal(),
            blockNumber: U256::from(self.header.number()),
        }
    }

    /// Returns the header of the environment.
    pub fn header(&self) -> &H {
        self.header.inner()
    }
}

/// A simple read-only EVM database.
///
/// It is backed by a single [MerkleTrie] for the accounts and one [MerkleTrie] each for the
/// accounts' storages. It panics when data is queried that is not contained in the tries.
pub struct StateDb {
    state_trie: MerkleTrie,
    storage_tries: HashMap<B256, Rc<MerkleTrie>>,
    contracts: HashMap<B256, Bytes>,
    block_hashes: HashMap<u64, B256>,
}

impl StateDb {
    /// Creates a new state database from the given tries.
    pub fn new(
        state_trie: MerkleTrie,
        storage_tries: impl IntoIterator<Item = MerkleTrie>,
        contracts: impl IntoIterator<Item = Bytes>,
        block_hashes: HashMap<u64, B256>,
    ) -> Self {
        let contracts = contracts
            .into_iter()
            .map(|code| (keccak256(&code), code))
            .collect();
        let storage_tries = storage_tries
            .into_iter()
            .map(|trie| (trie.hash_slow(), Rc::new(trie)))
            .collect();
        Self {
            state_trie,
            contracts,
            storage_tries,
            block_hashes,
        }
    }

    fn account(&self, address: Address) -> Option<StateAccount> {
        self.state_trie
            .get_rlp(keccak256(address))
            .expect("invalid state value")
    }

    fn code_by_hash(&self, hash: B256) -> &Bytes {
        self.contracts
            .get(&hash)
            .unwrap_or_else(|| panic!("code not found: {}", hash))
    }

    fn block_hash(&self, number: U256) -> B256 {
        // block number is never bigger then u64::MAX
        let number: u64 = number.to();
        let hash = self
            .block_hashes
            .get(&number)
            .unwrap_or_else(|| panic!("block not found: {}", number));
        *hash
    }

    fn storage_trie(&self, root: &B256) -> Option<&Rc<MerkleTrie>> {
        self.storage_tries.get(root)
    }
}

/// Hash of an empty byte array, i.e. `keccak256([])`.
pub const KECCAK_EMPTY: B256 =
    b256!("c5d2460186f7233c927e7db2dcc703c0e500b653ca82273b7bfad8045d85a470");

/// Represents an account within the state trie.
#[derive(Debug, Clone, PartialEq, Eq, RlpEncodable, RlpDecodable)]
struct StateAccount {
    /// The number of transactions sent from this account's address.
    pub nonce: TxNumber,
    /// The number of Wei owned by this account's address.
    pub balance: U256,
    /// The root of the account's storage trie.
    pub storage_root: B256,
    /// The hash of the EVM code of this account.
    pub code_hash: B256,
}

impl Default for StateAccount {
    /// Provides default values for a [StateAccount].
    fn default() -> Self {
        Self {
            nonce: 0,
            balance: U256::ZERO,
            storage_root: mpt::EMPTY_ROOT_HASH,
            code_hash: KECCAK_EMPTY,
        }
    }
}

/// An EVM abstraction of a block header.
pub trait EvmBlockHeader: Sealable {
    /// Returns the hash of the parent block's header.
    fn parent_hash(&self) -> &B256;
    /// Returns the block number.
    fn number(&self) -> BlockNumber;
    /// Returns the block timestamp.
    fn timestamp(&self) -> u64;
    /// Returns the state root hash.
    fn state_root(&self) -> &B256;

    /// Fills the EVM block environment with the header's data.
    fn fill_block_env(&self, blk_env: &mut BlockEnv);
}<|MERGE_RESOLUTION|>--- conflicted
+++ resolved
@@ -31,11 +31,8 @@
 pub mod host;
 mod mpt;
 
-<<<<<<< HEAD
+
 pub use contract::{call_builder::CallBuilder, contract::Contract};
-=======
-pub use contract::{contract::Contract, call_builder::CallBuilder};
->>>>>>> 356bcd15
 pub use mpt::MerkleTrie;
 
 /// The serializable input to derive and validate a [EvmEnv].
