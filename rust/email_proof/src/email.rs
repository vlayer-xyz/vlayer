use alloy_sol_types::SolValue;
<<<<<<< HEAD
use mailparse::{DispositionType, MailHeaderMap, MailParseError, ParsedMail, headers::Headers};

use crate::email_address::EmailAddress;
=======
use mailparse::{
    addrparse, headers::Headers, DispositionType, MailAddr, MailHeaderMap, MailParseError,
    ParsedMail,
};
>>>>>>> b4438de5

pub(crate) mod sol;

#[derive(Debug, PartialEq)]
pub struct Email {
    pub from: String,
    pub to: String,
    pub subject: Option<String>,
    pub body: String,
}

impl Email {
    pub fn abi_encode(self) -> Vec<u8> {
        sol::SolEmail::from(self).abi_encode()
    }
}

impl TryFrom<ParsedMail<'_>> for Email {
    type Error = MailParseError;

    fn try_from(mail: ParsedMail) -> Result<Self, Self::Error> {
        let headers = mail.get_headers();

        let get_header = last_header_getter(headers);

        let from_raw =
            get_header("From").ok_or(MailParseError::Generic("\"From\" header is missing"))?;
        let from_email = extract_address_from_header(&from_raw)?;
        let to = get_header("To").ok_or(MailParseError::Generic("\"To\" header is missing"))?;
        let subject = get_header("Subject");

        Ok(Email {
            from: from_email,
            body: get_body(&mail)?,
            to,
            subject,
        })
    }
}

fn get_body(mail: &ParsedMail) -> Result<String, MailParseError> {
    mail.parts()
        .filter(|part| is_plain_text_mimetype(part))
        .filter(|part| is_inlined_body_content(part))
        .map(ParsedMail::get_body)
        .collect::<Result<_, _>>()
        .and_then(validate_body_parts)
        .map(|parts| parts.join(""))
}

fn validate_body_parts(parts: Vec<String>) -> Result<Vec<String>, MailParseError> {
    if parts.is_empty() {
        Err(MailParseError::Generic("Plain text body not found in the email"))
    } else {
        Ok(parts)
    }
}

fn is_plain_text_mimetype(part: &ParsedMail) -> bool {
    part.ctype.mimetype == "text/plain"
}

fn is_inlined_body_content(part: &ParsedMail) -> bool {
    part.get_content_disposition().disposition == DispositionType::Inline
}

pub fn extract_address_from_header(raw_from_header: &str) -> Result<String, MailParseError> {
    let addresses = addrparse(raw_from_header)?;

    if addresses.len() != 1 {
        return Err(MailParseError::Generic("Expected exactly one address in the \"From\" header"));
    }

    let MailAddr::Single(ref info) = addresses[0] else {
        return Err(MailParseError::Generic(
            "Group addresses are not supported in the \"From\" header",
        ));
    };
    let trimmed_address = info.addr.trim();
    if trimmed_address.chars().any(char::is_whitespace) {
        return Err(MailParseError::Generic(
            "Email address must not contain whitespace characters",
        ));
    }
    Ok(trimmed_address.to_string())
}

<<<<<<< HEAD
fn header_getter(headers: Headers) -> impl Fn(&str) -> Option<String> + '_ {
    move |key: &str| headers.get_first_value(key)
=======
// Last headers are signed first: https://datatracker.ietf.org/doc/html/rfc6376#section-5.4.2
fn last_header_getter(headers: Headers) -> impl Fn(&str) -> Option<String> + '_ {
    move |key: &str| headers.get_all_values(key).pop()
>>>>>>> b4438de5
}

#[cfg(test)]
mod test {
    use super::*;
    use crate::test_utils::{build_mime_email, parsed_email, read_file};

    mod get_body {
        use super::*;

        #[test]
        fn returns_whole_body_for_plain_text_body_content_type() -> anyhow::Result<()> {
            let email =
                build_mime_email(vec![("Content-Type", "text/plain")], "This is a plain body");
            let body = get_body(&mailparse::parse_mail(email.as_bytes())?)?;

            assert_eq!(body, "This is a plain body");
            Ok(())
        }

        #[test]
        fn returns_whole_body_when_no_content_type() -> anyhow::Result<()> {
            let email = build_mime_email(vec![], "This is a plain body");
            let body = get_body(&mailparse::parse_mail(email.as_bytes())?)?;

            assert_eq!(body, "This is a plain body");
            Ok(())
        }

        #[test]
        fn throws_when_no_plain_text_in_email() -> anyhow::Result<()> {
            let email =
                build_mime_email(vec![("Content-Type", "text/html")], "<div>This is html</div>");
            let body = get_body(&mailparse::parse_mail(email.as_bytes())?);

            assert_eq!(body.err().unwrap().to_string(), "Plain text body not found in the email");
            Ok(())
        }

        #[test]
        fn for_multipart_email_concats_all_plain_texts() -> anyhow::Result<()> {
            let email = read_file("testdata/email.txt");
            let body = get_body(&mailparse::parse_mail(&email)?)?;

            assert_eq!(
                body,
                r"testtest
testtest
testtest
testtest
testtest
testtest



74c8f09dfa30eaccfb392b132314fc6b978f325a *flex-confirm-mail.1.10.0.xpi
ccee4b4aa47f513abce342ce1e2ec2fd9600e31b *flex-confirm-mail.1.11.0.xpi
071e9e378ad0179bfadb1bdc650a49454d204a83 *flex-confirm-mail.1.12.0.xpi
9d7aa153418ea8fbc8be7ba6f54ce8a1cb7ee468 *flex-confirm-mail.1.9.9.xpi
8168563cb276ea4f9a2b630b9a207d90fb11856e *flex-confirm-mail.xpi
"
            );

            Ok(())
        }

        #[test]
        fn throws_if_no_plain_text_among_multiparts() -> anyhow::Result<()> {
            let email = build_mime_email(
                vec![(
                    "Content-Type",
                    "multipart/alternative; boundary=\"0000000000002fe9ab0626ed1e27\"",
                )],
                r#"--0000000000002fe9ab0626ed1e27
Content-Type: text/html; charset="UTF-8"

Welcome to vlayer, 0x0E8e5015042BeF1ccF2D449652C7A457a163ECB9

--0000000000002fe9ab0626ed1e27
Content-Type: text/html; charset="UTF-8"

<div dir="ltr">Welcome to vlayer, 0x0E8e5015042BeF1ccF2D449652C7A457a163ECB9</div>

--0000000000002fe9ab0626ed1e27--"#,
            );

            let body = get_body(&mailparse::parse_mail(email.as_bytes())?);

            assert_eq!(body.err().unwrap().to_string(), "Plain text body not found in the email");
            Ok(())
        }
        #[test]
        fn ignores_attachments() -> anyhow::Result<()> {
            let email = build_mime_email(
                vec![(
                    "Content-Type",
                    "multipart/alternative; boundary=\"00000000000039e0a3062e05ba79\"",
                )],
                r#"
--00000000000039e0a3062e05ba79
Content-Type: text/plain; charset="UTF-8"

Email content
--00000000000039e0a3062e05ba79
Content-Type: text/plain; charset="US-ASCII"; name="attachment.txt"
Content-Disposition: attachment; filename="attachment.txt"
Content-Transfer-Encoding: base64
Content-ID: <f_m73cs6o50>
X-Attachment-Id: f_m73cs6o50

ZmlsZSBjb250ZW50Cg==
--00000000000039e0a3062e05ba79--"#,
            );

            let expected_body = "Email content\n".to_string();

            let body = get_body(&mailparse::parse_mail(email.as_bytes())?).unwrap();
            assert_eq!(body, expected_body);
            Ok(())
        }
    }

    mod try_from {
        use super::*;

        #[test]
        fn parses_email() {
            let email = parsed_email(
                vec![("From", "me@aa.aa"), ("To", "you"), ("Subject", "hello")],
                "body",
            )
            .unwrap();
            assert_eq!(email.from, "me@aa.aa");
            assert_eq!(email.to, "you");
            assert_eq!(email.subject.unwrap(), "hello");
            assert_eq!(email.body, "body");
        }

        #[test]
        fn parses_body_of_multipart_email() -> anyhow::Result<()> {
            let multipart_email = read_file("testdata/multipart_email.eml");
            let email: Email = mailparse::parse_mail(&multipart_email)?.try_into()?;
            let expected_body = "Welcome to vlayer, 0x0E8e5015042BeF1ccF2D449652C7A457a163ECB9\n\n";
            assert_eq!(email.body, expected_body);
            assert_eq!(email.from, "grzegorz@vlayer.xyz");
            assert_eq!(email.to, "Grzegorz Pociejewski <grzegorz@vlayer.xyz>");
            assert_eq!(
                email.subject.unwrap(),
                "Welcome to vlayer, 0x0E8e5015042BeF1ccF2D449652C7A457a163ECB9"
            );
            Ok(())
        }
        #[test]
        fn error_when_from_header_is_missing() {
            let email = parsed_email(vec![("To", "me")], "body");
            assert_eq!(
                email.unwrap_err().to_string(),
                MailParseError::Generic("\"From\" header is missing").to_string()
            );
        }

        #[test]
        fn error_when_to_header_is_missing() {
            let email = parsed_email(vec![("From", "me@aa.aa")], "body");
            assert_eq!(
                email.unwrap_err().to_string(),
                MailParseError::Generic("\"To\" header is missing").to_string()
            );
        }

        #[test]
        fn takes_last_header_if_multiple() {
            let email = parsed_email(
                vec![("From", "me@aa.aa"), ("From", "you@aa.aa"), ("To", "you"), ("To", "me")],
                "body",
            )
            .unwrap();
            assert_eq!(email.from, "you@aa.aa");
            assert_eq!(email.to, "me");
        }

        #[test]
        fn works_when_body_is_missing() {
            let email = parsed_email(vec![("From", "me@aa.aa"), ("To", "you")], "");
            assert_eq!(email.unwrap().body, "");
        }
    }

    mod abi_encode {
        use super::*;

        #[test]
        fn encodes_email_to_sol_type() {
            let email = parsed_email(
                vec![("From", "me@aa.aa"), ("To", "you"), ("Subject", "hello")],
                "body",
            );
            let encoded = email.unwrap().abi_encode();
            let decoded = sol::SolEmail::abi_decode(&encoded, true).unwrap();
            assert_eq!(decoded.from, "me@aa.aa".to_string());
            assert_eq!(decoded.to, "you".to_string());
            assert_eq!(decoded.subject, "hello".to_string());
            assert_eq!(decoded.body, "body".to_string());
        }

        #[test]
        fn replaces_empty_subject_with_empty_string() {
            let email = parsed_email(vec![("From", "me@aa.aa"), ("To", "you")], "body");
            let encoded = email.unwrap().abi_encode();
            let decoded = sol::SolEmail::abi_decode(&encoded, true).unwrap();
            assert_eq!(decoded.from, "me@aa.aa".to_string());
            assert_eq!(decoded.to, "you".to_string());
            assert_eq!(decoded.subject, "".to_string());
            assert_eq!(decoded.body, "body".to_string());
        }
    }

    mod extract_address_from_header {
        use super::*;

        #[test]
        fn extracts_email_from_header() {
            let extracted_email =
                extract_address_from_header("  Name (comment) <hello@aa.aa >  ").unwrap();
            assert_eq!(extracted_email, "hello@aa.aa");
        }

        #[test]
        fn works_for_not_named_field() {
            let extracted_email = extract_address_from_header(" hello@aa.aa ").unwrap();
            assert_eq!(extracted_email, "hello@aa.aa");
        }

        #[test]
        fn error_for_missing_brackets() {
            let email = extract_address_from_header("Name hello@aa.aa");
            assert_eq!(
                email.unwrap_err().to_string(),
                "Email address must not contain whitespace characters"
            );
        }

        #[test]
        fn error_if_incorrect_email_inside_brackets() {
            let email = extract_address_from_header("Name <aaa>");
            assert_eq!(
                email.unwrap_err().to_string(),
                "Invalid address found: must contain a '@' symbol"
            );
        }

        #[test]
        fn error_if_brackets_misaligned() {
            let extract = |from: &str| extract_address_from_header(from).unwrap_err().to_string();
            assert_eq!(
                extract("Name <hello@aa.aa>>"),
                "Unexpected char found after bracketed address"
            );
            assert_eq!(
                extract("Name hello@aa.aa>"),
                "Email address must not contain whitespace characters"
            );
            assert_eq!(extract("Name <hello@aa.aa"), "Address string unexpectedly terminated");
            assert_eq!(
                extract("Name <<hello@aa.aa>>"),
                "Unexpected char found after bracketed address"
            );
        }

        #[test]
        fn error_if_several_emails() {
            let extract = |from: &str| extract_address_from_header(from).unwrap_err().to_string();
            assert_eq!(
                extract("Name <hello@aa.aa>, Name2 <hello2@aa.aa>"),
                "Expected exactly one address in the \"From\" header"
            );
        }
    }
}<|MERGE_RESOLUTION|>--- conflicted
+++ resolved
@@ -1,14 +1,8 @@
 use alloy_sol_types::SolValue;
-<<<<<<< HEAD
-use mailparse::{DispositionType, MailHeaderMap, MailParseError, ParsedMail, headers::Headers};
-
-use crate::email_address::EmailAddress;
-=======
 use mailparse::{
-    addrparse, headers::Headers, DispositionType, MailAddr, MailHeaderMap, MailParseError,
-    ParsedMail,
+    DispositionType, MailAddr, MailHeaderMap, MailParseError, ParsedMail, addrparse,
+    headers::Headers,
 };
->>>>>>> b4438de5
 
 pub(crate) mod sol;
 
@@ -96,14 +90,9 @@
     Ok(trimmed_address.to_string())
 }
 
-<<<<<<< HEAD
-fn header_getter(headers: Headers) -> impl Fn(&str) -> Option<String> + '_ {
-    move |key: &str| headers.get_first_value(key)
-=======
 // Last headers are signed first: https://datatracker.ietf.org/doc/html/rfc6376#section-5.4.2
 fn last_header_getter(headers: Headers) -> impl Fn(&str) -> Option<String> + '_ {
     move |key: &str| headers.get_all_values(key).pop()
->>>>>>> b4438de5
 }
 
 #[cfg(test)]
