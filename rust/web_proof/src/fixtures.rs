use core::str;
use std::fs;

<<<<<<< HEAD
=======
use k256::PublicKey;
use pkcs8::DecodePublicKey;

>>>>>>> 12f42f50
use crate::web_proof::WebProof;

#[cfg(test)]
pub(crate) mod tlsn_core_types;

pub const NOTARY_PUB_KEY_PEM_EXAMPLE: &str = "-----BEGIN PUBLIC KEY-----\nMDYwEAYHKoZIzj0CAQYFK4EEAAoDIgADZT9nJiwhGESLjwQNnZ2MsZ1xwjGzvmhF\nxFi8Vjzanlg=\n-----END PUBLIC KEY-----";
const PRESENTATION_FIXTURE: &str = include_str!(".././testdata/presentation.json");

pub fn read_fixture(path: &str) -> String {
    str::from_utf8(&fs::read(path).unwrap())
        .unwrap()
        .to_string()
        .replace('\n', "\r\n")
}

pub fn load_web_proof_fixture() -> WebProof {
    WebProof {
        presentation_json: serde_json::from_str(PRESENTATION_FIXTURE).unwrap(),
    }
}

#[cfg(test)]
pub(crate) mod utils {
<<<<<<< HEAD
=======
    use k256::PublicKey;
    use pkcs8::DecodePublicKey;
>>>>>>> 12f42f50
    use tlsn_core::{
        attestation::Field,
        connection::ServerName,
        signing::{Signature, VerifyingKey},
    };

    use super::{
        tlsn_core_types::{AttestationProof, Body, BodyProof, Presentation, ServerIdentityProof},
        PRESENTATION_FIXTURE,
    };
    use crate::web_proof::{PresentationJson, PresentationJsonMeta, WebProof};

    pub(crate) fn load_web_proof_fixture_and_modify<F>(modify: F) -> WebProof
    where
        F: FnOnce(&Presentation) -> Presentation,
    {
        let presentation_json: PresentationJson =
            serde_json::from_str(PRESENTATION_FIXTURE).unwrap();
        let test_presentation: Presentation =
            bincode::deserialize(&hex::decode(presentation_json.data).unwrap()).unwrap();

        let modified_presentation = modify(&test_presentation);

        let data = hex::encode(bincode::serialize(&modified_presentation).unwrap());

        WebProof {
            presentation_json: PresentationJson {
                version: "0.1.0-alpha.7".to_string(),
                data,
                meta: PresentationJsonMeta {
                    notary_url: Some("wss://notary.pse.dev/v0.1.0-alpha.7/notarize?sessionId=47a8a400-a25f-4571-9825-714b6e4a6689".to_string()),
                    websocket_proxy_url: Some("ws://localhost:55688".to_string()),
                    plugin_url: None
                }
            },
        }
    }

    pub(crate) fn corrupt_signature(test_presentation: &Presentation) -> Presentation {
        Presentation {
            attestation: AttestationProof {
                signature: Signature {
                    alg: test_presentation.attestation.signature.alg,
                    data: vec![0; test_presentation.attestation.signature.data.len()],
                },
                ..test_presentation.attestation.clone()
            },
            ..test_presentation.clone()
        }
    }

    pub(crate) fn change_server_name(test_presentation: &Presentation) -> Presentation {
        Presentation {
            identity: Some(ServerIdentityProof {
                name: ServerName::new("api.y.com".to_string()),
                ..test_presentation.identity.clone().unwrap()
            }),
            ..test_presentation.clone()
        }
    }

    pub(crate) fn corrupt_verifying_key(test_presentation: &Presentation) -> Presentation {
        Presentation {
            attestation: AttestationProof {
                body: BodyProof {
                    body: Body {
                        verifying_key: Field {
                            data: VerifyingKey {
                                alg: test_presentation
                                    .attestation
                                    .body
                                    .body
                                    .verifying_key
                                    .data
                                    .alg,
                                data: vec![0; 32],
                            },
                            ..test_presentation
                                .attestation
                                .body
                                .body
                                .verifying_key
                                .clone()
                        },
                        ..test_presentation.attestation.body.body.clone()
                    },
                    ..test_presentation.attestation.body.clone()
                },
                ..test_presentation.attestation.clone()
            },
            ..test_presentation.clone()
        }
    }
}<|MERGE_RESOLUTION|>--- conflicted
+++ resolved
@@ -1,12 +1,5 @@
 use core::str;
 use std::fs;
-
-<<<<<<< HEAD
-=======
-use k256::PublicKey;
-use pkcs8::DecodePublicKey;
-
->>>>>>> 12f42f50
 use crate::web_proof::WebProof;
 
 #[cfg(test)]
@@ -30,11 +23,6 @@
 
 #[cfg(test)]
 pub(crate) mod utils {
-<<<<<<< HEAD
-=======
-    use k256::PublicKey;
-    use pkcs8::DecodePublicKey;
->>>>>>> 12f42f50
     use tlsn_core::{
         attestation::Field,
         connection::ServerName,
