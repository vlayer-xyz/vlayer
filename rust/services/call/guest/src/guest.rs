use call_engine::{
    verifier::{chain_proof, guest_input, zk_proof},
    GuestOutput, Input,
};
use chain_client::CachedClient;
use env::{verify_input, VerifiedEnv};
use risc0_zkvm::sha::Digest;

mod env;
#[cfg(test)]
mod tests;

pub async fn main(
    Input {
        multi_evm_input,
        start_execution_location,
        chain_proofs,
        call,
    }: Input,
    chain_guest_id: Digest,
) -> GuestOutput {
    let input_verifier = chain_proofs.map(|chain_proofs| {
        let chain_client = CachedClient::new(chain_proofs);
<<<<<<< HEAD
        let chain_proof_verifier = ZkChainProofVerifier::new(chain_guest_id, GuestVerifier);
=======
        let chain_proof_verifier =
            chain_proof::ZkVerifier::new(RISC0_CHAIN_GUEST_ID, zk_proof::GuestVerifier);
>>>>>>> ee690833
        guest_input::ZkVerifier::new(chain_client, chain_proof_verifier)
    });
    let verified_input = verify_input(input_verifier, multi_evm_input).await;
    VerifiedEnv::new(verified_input, start_execution_location).exec_call(&call)
}<|MERGE_RESOLUTION|>--- conflicted
+++ resolved
@@ -21,12 +21,8 @@
 ) -> GuestOutput {
     let input_verifier = chain_proofs.map(|chain_proofs| {
         let chain_client = CachedClient::new(chain_proofs);
-<<<<<<< HEAD
-        let chain_proof_verifier = ZkChainProofVerifier::new(chain_guest_id, GuestVerifier);
-=======
         let chain_proof_verifier =
-            chain_proof::ZkVerifier::new(RISC0_CHAIN_GUEST_ID, zk_proof::GuestVerifier);
->>>>>>> ee690833
+            chain_proof::ZkVerifier::new(chain_guest_id, zk_proof::GuestVerifier);
         guest_input::ZkVerifier::new(chain_client, chain_proof_verifier)
     });
     let verified_input = verify_input(input_verifier, multi_evm_input).await;
