--- conflicted
+++ resolved
@@ -71,13 +71,8 @@
 
     let block_header = provider
         .get_block_header(block_num)
-<<<<<<< HEAD
-        .map_err(|e| Error::Provider(format!("Error fetching block header: {:?}", e)))?
+        .map_err(|e| Error::Provider(format!("Error fetching block header: {e:?}")))?
         .ok_or_else(|| Error::Provider(String::from("Block header not found")))?;
-=======
-        .map_err(|e| HostError::Provider(format!("Error fetching block header: {e:?}")))?
-        .ok_or_else(|| HostError::Provider(String::from("Block header not found")))?;
->>>>>>> 30bddc14
 
     Ok(block_header)
 }
