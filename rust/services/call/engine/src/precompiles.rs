mod json_get_string;
mod verify_and_parse;
mod verify_and_parse_email;

use crate::precompiles::json_get_string::JSON_GET_STRING_PRECOMPILE;
use crate::precompiles::verify_and_parse::VERIFY_AND_PARSE_PRECOMPILE;
use crate::precompiles::verify_and_parse_email::VERIFY_EMAIL_PRECOMPILE;
use revm::precompile::Error::OutOfGas;
use revm::precompile::{calc_linear_cost_u32, u64_to_address};
use revm::{
    precompile::{PrecompileErrors::Error, PrecompileWithAddress},
    primitives::PrecompileErrors,
};

pub(crate) const VLAYER_PRECOMPILES: [PrecompileWithAddress; 3] = [
    PrecompileWithAddress(u64_to_address(0x100), VERIFY_AND_PARSE_PRECOMPILE),
    PrecompileWithAddress(u64_to_address(0x101), JSON_GET_STRING_PRECOMPILE),
    PrecompileWithAddress(u64_to_address(0x102), VERIFY_EMAIL_PRECOMPILE),
];

<<<<<<< HEAD
#[allow(clippy::needless_pass_by_value)] // More convenient to use in map_err
fn map_to_other<E: ToString>(err: E) -> PrecompileErrors {
    Error(Other(err.to_string()))
=======
fn map_to_fatal<E: ToString>(err: E) -> PrecompileErrors {
    PrecompileErrors::Fatal {
        msg: err.to_string(),
    }
>>>>>>> aefcff75
}

fn gas_used(len: usize, base: u64, word: u64, gas_limit: u64) -> Result<u64, PrecompileErrors> {
    let gas_used = calc_linear_cost_u32(len, base, word);
    if gas_used > gas_limit {
        Err(Error(OutOfGas))
    } else {
        Ok(gas_used)
    }
}<|MERGE_RESOLUTION|>--- conflicted
+++ resolved
@@ -18,16 +18,11 @@
     PrecompileWithAddress(u64_to_address(0x102), VERIFY_EMAIL_PRECOMPILE),
 ];
 
-<<<<<<< HEAD
 #[allow(clippy::needless_pass_by_value)] // More convenient to use in map_err
-fn map_to_other<E: ToString>(err: E) -> PrecompileErrors {
-    Error(Other(err.to_string()))
-=======
 fn map_to_fatal<E: ToString>(err: E) -> PrecompileErrors {
     PrecompileErrors::Fatal {
         msg: err.to_string(),
     }
->>>>>>> aefcff75
 }
 
 fn gas_used(len: usize, base: u64, word: u64, gas_limit: u64) -> Result<u64, PrecompileErrors> {
