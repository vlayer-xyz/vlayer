--- conflicted
+++ resolved
@@ -29,8 +29,7 @@
 }
 
 #[derive(Deref, DerefMut, Default, Debug)]
-<<<<<<< HEAD
-pub struct State(DashMap<CallHash, ProofStatus>);
+pub struct Proofs(DashMap<CallHash, ProofStatus>);
 
 #[allow(dead_code)] // To be used in the future
 #[derive(Debug)]
@@ -39,8 +38,7 @@
     Preflight,
     Proving,
     Ready(Result<HostOutput, AppError>),
-=======
-pub struct Proofs(DashMap<CallHash, Result<HostOutput, AppError>>);
+}
 
 pub type SharedConfig = Arc<Config>;
 pub type SharedProofs = Arc<Proofs>;
@@ -72,5 +70,4 @@
     async fn v_versions(&self) -> Result<Versions, AppError> {
         v_versions::v_versions(&self.config)
     }
->>>>>>> 430670f4
 }