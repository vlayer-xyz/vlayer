--- conflicted
+++ resolved
@@ -130,21 +130,10 @@
 impl From<&Config> for HostConfig {
     fn from(config: &Config) -> HostConfig {
         HostConfig {
-<<<<<<< HEAD
-            rpc_urls: self.rpc_urls.clone(),
-            start_chain_id,
-            proof_mode: self.proof_mode.into(),
-            chain_proof_url: self.chain_proof_url.clone(),
-            max_calldata_size: self.max_request_size,
-            call_guest_elf: self.call_guest_elf.clone(),
-            chain_guest_elf: self.chain_guest_elf.clone(),
-=======
             proof_mode: config.proof_mode.into(),
             max_calldata_size: config.max_request_size,
-            verify_chain_proofs: config.verify_chain_proofs,
             call_guest_elf: config.call_guest_elf.clone(),
             chain_guest_elf: config.chain_guest_elf.clone(),
->>>>>>> 806931ba
         }
     }
 }
