use tracing::info;
use types::CallResult;

<<<<<<< HEAD
use super::SharedState;
use crate::{error::AppError, handlers::ProofStatus, v_call::CallHash};

pub mod types;

#[derive(Deserialize, Serialize, Debug)]
pub struct Params {
    hash: CallHash,
}

pub async fn v_get_proof_receipt(
    state: SharedState,
    params: Params,
) -> Result<CallResult, AppError> {
    info!("v_get_proof_receipt => {params:#?}");
    state
        .remove(&params.hash)
        .and_then(|(_, status)| match status {
            ProofStatus::Ready(res) => Some(res),
            _ => None,
        })
=======
use super::SharedProofs;
use crate::{error::AppError, v_call::CallHash};

pub mod types;

pub fn v_get_proof_receipt(proofs: &SharedProofs, hash: CallHash) -> Result<CallResult, AppError> {
    info!("v_get_proof_receipt => {hash:#?}");
    proofs
        .remove(&hash)
        .map(|(_, res)| res)
>>>>>>> 430670f4
        .transpose()
        .and_then(CallResult::from_maybe_output)
}<|MERGE_RESOLUTION|>--- conflicted
+++ resolved
@@ -1,31 +1,8 @@
 use tracing::info;
 use types::CallResult;
 
-<<<<<<< HEAD
-use super::SharedState;
+use super::SharedProofs;
 use crate::{error::AppError, handlers::ProofStatus, v_call::CallHash};
-
-pub mod types;
-
-#[derive(Deserialize, Serialize, Debug)]
-pub struct Params {
-    hash: CallHash,
-}
-
-pub async fn v_get_proof_receipt(
-    state: SharedState,
-    params: Params,
-) -> Result<CallResult, AppError> {
-    info!("v_get_proof_receipt => {params:#?}");
-    state
-        .remove(&params.hash)
-        .and_then(|(_, status)| match status {
-            ProofStatus::Ready(res) => Some(res),
-            _ => None,
-        })
-=======
-use super::SharedProofs;
-use crate::{error::AppError, v_call::CallHash};
 
 pub mod types;
 
@@ -33,8 +10,10 @@
     info!("v_get_proof_receipt => {hash:#?}");
     proofs
         .remove(&hash)
-        .map(|(_, res)| res)
->>>>>>> 430670f4
+        .and_then(|(_, status)| match status {
+            ProofStatus::Ready(res) => Some(res),
+            _ => None,
+        })
         .transpose()
         .and_then(CallResult::from_maybe_output)
 }