use axum::http::StatusCode;
use serde_json::json;
use test_helpers::{call_guest_elf, chain_guest_elf, Context, API_VERSION, GAS_METER_TTL};

mod test_helpers;

use server_utils::{
    assert_jrpc_err, assert_jrpc_ok, body_to_json, body_to_string, function_selector,
};

mod server_tests {
    use super::*;

    #[tokio::test]
    async fn http_not_found() {
        let ctx = Context::default().await;
        let app = ctx.server(call_guest_elf(), chain_guest_elf());
        let response = app.post("/non_existent_http_path", &()).await;

        assert_eq!(StatusCode::NOT_FOUND, response.status());
        assert!(body_to_string(response.into_body()).await.is_empty());
    }

    #[tokio::test]
    async fn json_rpc_not_found() {
        let ctx = Context::default().await;
        let app = ctx.server(call_guest_elf(), chain_guest_elf());

        let req = json!({
            "method": "non_existent_json_rpc_method",
            "params": [],
            "id": 1,
            "jsonrpc": "2.0",
        });
        let response = app.post("/", &req).await;

        assert_eq!(StatusCode::OK, response.status());
        assert_jrpc_err(response, -32601, "Method `non_existent_json_rpc_method` not found").await;
    }

    mod v_versions {
        use common::GuestElf;

        use super::*;

        #[tokio::test]
        async fn success() {
            let call_elf = GuestElf::new([0; 8], &[]);
            let chain_elf = GuestElf::new([1; 8], &[]);
            let ctx = Context::default().await;
            let app = ctx.server(call_elf, chain_elf);

            let req = json!({
                "method": "v_versions",
                "params": [],
                "id": 1,
                "jsonrpc": "2.0",
            });
            let response = app.post("/", &req).await;

            assert_eq!(StatusCode::OK, response.status());
            assert_jrpc_ok(
                response,
                json!({
                    "call_guest_id": "0x0000000000000000000000000000000000000000000000000000000000000000",
                    "chain_guest_id": "0x0100000001000000010000000100000001000000010000000100000001000000",
                    "api_version": API_VERSION
                }),
            ).await;
        }
    }

    mod v_call {
        use ethers::types::U256;
        use server_utils::rpc::mock::Server as RpcServerMock;
        use web_proof::fixtures::load_web_proof_fixture;

        use super::*;
        use crate::test_helpers::mock::WebProof;

        const CHAIN_ID: u64 = 11_155_111;
        const GAS_LIMIT: u64 = 1_000_000;

        #[tokio::test]
        async fn field_validation_error() {
            let mut ctx = Context::default().await;
            let app = ctx.server(call_guest_elf(), chain_guest_elf());
            let contract = ctx.deploy_contract().await;
            let call_data = contract
                .sum(U256::from(1), U256::from(2))
                .calldata()
                .unwrap();

            let req = json!({
                "method": "v_call",
                "params": [
                    {
                        "to": "I am not a valid address!",
                        "data": call_data,
                    }, {
                        "gas_limit": GAS_LIMIT,
                    }
                    ],
                "id": 1,
                "jsonrpc": "2.0",
            });
            let response = app.post("/", &req).await;

            assert_eq!(StatusCode::OK, response.status());
            assert_jrpc_err(
                response,
                -32602,
                "Invalid field: `to` Odd number of digits `I am not a valid address!`",
            )
            .await;
        }

        #[tokio::test(flavor = "multi_thread")]
        async fn simple_contract_call_success() {
            const EXPECTED_HASH: &str =
                "0x126257b312be17f869dacc198adc28424148f5408751f52c50050a01eeef8ebf";

            let mut ctx = Context::default().await;
            let app = ctx.server(call_guest_elf(), chain_guest_elf());
            let contract = ctx.deploy_contract().await;
            let call_data = contract
                .sum(U256::from(1), U256::from(2))
                .calldata()
                .unwrap();

            let req = json!({
            "method": "v_call",
            "params": [
                {
                    "to": contract.address(),
                    "data": call_data,
                },
                {
                    "chain_id": CHAIN_ID ,
                    "gas_limit": GAS_LIMIT,
                }
                ],
                "id": 1,
                "jsonrpc": "2.0",
            });
            let response = app.post("/", &req).await;

            assert_eq!(StatusCode::OK, response.status());
            assert_jrpc_ok(response, EXPECTED_HASH).await;
        }

        #[tokio::test(flavor = "multi_thread")]
        async fn simple_with_gasmeter() {
            const EXPECTED_HASH: &str =
                "0x126257b312be17f869dacc198adc28424148f5408751f52c50050a01eeef8ebf";
            const EXPECTED_GAS_USED: u64 = 21_728;

            let mut gas_meter_server = RpcServerMock::start().await;
            gas_meter_server
                .mock_method("v_allocateGas")
                .with_params(
                    json!({
                        "gas_limit": GAS_LIMIT,
                        "hash": EXPECTED_HASH,
                        "time_to_live": GAS_METER_TTL
                    }),
                    false,
                )
                .with_result(json!({}))
                .add()
                .await;
            gas_meter_server
                .mock_method("v_refundUnusedGas")
                .with_params(
                    json!({
                        "hash": EXPECTED_HASH,
                        "computation_stage": "preflight",
                        "gas_used": EXPECTED_GAS_USED,
                    }),
                    false,
                )
                .with_result(json!({}))
                .add()
                .await;
            gas_meter_server
                .mock_method("v_refundUnusedGas")
                .with_params(
                    json!({
                        "hash": EXPECTED_HASH,
                        "computation_stage": "proving",
                        "gas_used": EXPECTED_GAS_USED,
                    }),
                    false,
                )
                .with_result(json!({}))
                .add()
                .await;

            let mut ctx = Context::default()
                .await
                .with_gas_meter_server(gas_meter_server);
            let app = ctx.server(call_guest_elf(), chain_guest_elf());
            let contract = ctx.deploy_contract().await;

            let call_data = contract
                .sum(U256::from(1), U256::from(2))
                .calldata()
                .unwrap();

            let req = json!({
                "method": "v_call",
                "params": [
                    {
                        "to": contract.address(),
                        "data": call_data,
                    },
                    {
                        "chain_id": CHAIN_ID ,
                        "gas_limit": GAS_LIMIT,
                    }
                    ],
                "id": 1,
                "jsonrpc": "2.0",
            });
            let response = app.post("/", &req).await;
            assert_eq!(StatusCode::OK, response.status());
            ctx.assert_gas_meter();
        }

        #[tokio::test(flavor = "multi_thread")]
        async fn web_proof_success() {
            const EXPECTED_HASH: &str =
<<<<<<< HEAD
                "0xbd61557ad7071208e9b36a0a63731c6d720b8c22359e2058fd7dc4f9936a66da";
=======
                "0x7fa57fcbb12ea0d71a1c57b6e5fe3df198bfb6d32a29ec2dc27c09c7a05cf148";
>>>>>>> 12f42f50

            let mut ctx = Context::default().await;
            let app = ctx.server(call_guest_elf(), chain_guest_elf());
            let contract = ctx.deploy_contract().await;

            let call_data = contract
                .web_proof(WebProof {
                    web_proof_json: serde_json::to_string(&json!(load_web_proof_fixture()))
                        .unwrap(),
                })
                .calldata()
                .unwrap();

            let req = json!({
                "method": "v_call",
                "params": [
                    {
                        "to": contract.address(),
                        "data": call_data,
                    },
                    {
                        "chain_id": CHAIN_ID,
                        "gas_limit": GAS_LIMIT,
                    }
                    ],
                "id": 1,
                "jsonrpc": "2.0",
            });

            let response = app.post("/", &req).await;

            assert_eq!(StatusCode::OK, response.status());
            assert_jrpc_ok(response, EXPECTED_HASH).await;
        }
    }

    #[allow(non_snake_case)]
    mod v_getProofReceipt {
        use ethers::{
            abi::AbiEncode,
            types::{Bytes, Uint8, U256},
        };
        use web_proof::fixtures::load_web_proof_fixture;

        use super::*;
        use crate::test_helpers::mock::{Contract, Server, WebProof};

        const CHAIN_ID: u64 = 11_155_111;
        const GAS_LIMIT: u64 = 1_000_000;

        async fn get_hash(
            app: &Server,
            contract: &Contract,
            call_data: &Bytes,
        ) -> call_server::v_call::CallHash {
            let request = json!({
                "method": "v_call",
                "params": [
                    {
                        "to": contract.address(),
                        "data": call_data,
                    },
                    {
                        "chain_id": CHAIN_ID ,
                        "gas_limit": GAS_LIMIT,
                    }
                ],
                "id": 1,
                "jsonrpc": "2.0",
            });
            let response = app.post("/", &request).await;
            assert_eq!(StatusCode::OK, response.status());
            let as_json = body_to_json(response.into_body()).await;
            serde_json::from_value(as_json["result"].clone())
                .expect("valid returned hash value of the call params")
        }

        #[tokio::test(flavor = "multi_thread")]
        async fn simple_contract_call_success() {
            let mut ctx = Context::default().await;
            let app = ctx.server(call_guest_elf(), chain_guest_elf());
            let contract = ctx.deploy_contract().await;
            let call_data = contract
                .sum(U256::from(1), U256::from(2))
                .calldata()
                .unwrap();

            let hash = get_hash(&app, &contract, &call_data).await;

            let request = json!({
                "method": "v_getProofReceipt",
                "params": { "hash": hash },
                "id": 1,
                "jsonrpc": "2.0",
            });
            let response = app.post("/", &request).await;
            assert_eq!(StatusCode::OK, response.status());
            assert_jrpc_ok(
                response,
                json!({
                    "evm_call_result": U256::from(3).encode_hex(),
                    "proof": {
                        "length": 160,
                        "seal": {
                            "verifierSelector": "0xdeafbeef",
                            "mode": 1,
                        },
                        "callAssumptions": {
                            "functionSelector": function_selector(&call_data),
                            "proverContractAddress": contract.address(),
                        }
                    },
                }),
            )
            .await;
        }

        #[tokio::test(flavor = "multi_thread")]
        async fn web_proof_success() {
            let mut ctx = Context::default().await;
            let app = ctx.server(call_guest_elf(), chain_guest_elf());
            let contract = ctx.deploy_contract().await;
            let call_data = contract
                .web_proof(WebProof {
                    web_proof_json: serde_json::to_string(&json!(load_web_proof_fixture()))
                        .unwrap(),
                })
                .calldata()
                .unwrap();

            let hash = get_hash(&app, &contract, &call_data).await;

            let request = json!({
                "method": "v_getProofReceipt",
                "params": { "hash": hash },
                "id": 1,
                "jsonrpc": "2.0",
            });
            let response = app.post("/", &request).await;
            assert_eq!(StatusCode::OK, response.status());
            assert_jrpc_ok(
                response,
                json!({
                    "evm_call_result": Uint8::from(1).encode_hex(),
                    "proof": {
                        "length": 160,
                        "seal": {
                            "verifierSelector": "0xdeafbeef",
                            "mode": 1,
                        },
                        "callAssumptions": {
                            "functionSelector": function_selector(&call_data),
                            "proverContractAddress": contract.address(),
                        }
                    },
                }),
            )
            .await;
        }
    }
}<|MERGE_RESOLUTION|>--- conflicted
+++ resolved
@@ -230,11 +230,7 @@
         #[tokio::test(flavor = "multi_thread")]
         async fn web_proof_success() {
             const EXPECTED_HASH: &str =
-<<<<<<< HEAD
                 "0xbd61557ad7071208e9b36a0a63731c6d720b8c22359e2058fd7dc4f9936a66da";
-=======
-                "0x7fa57fcbb12ea0d71a1c57b6e5fe3df198bfb6d32a29ec2dc27c09c7a05cf148";
->>>>>>> 12f42f50
 
             let mut ctx = Context::default().await;
             let app = ctx.server(call_guest_elf(), chain_guest_elf());
