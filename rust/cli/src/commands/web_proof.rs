--- conflicted
+++ resolved
@@ -5,14 +5,10 @@
 use reqwest::Url;
 use strum::EnumString;
 use thiserror::Error;
-<<<<<<< HEAD
-use web_prover::{NotaryConfig, generate_web_proof};
-=======
 use web_prover::{
-    generate_web_proof, NotarizeParams, NotarizeParamsBuilder, NotarizeParamsBuilderError,
-    NotaryConfig,
+    NotarizeParams, NotarizeParamsBuilder, NotarizeParamsBuilderError, NotaryConfig,
+    generate_web_proof,
 };
->>>>>>> acb12c3a
 
 #[derive(Debug, PartialEq, Eq, EnumString)]
 pub enum Scheme {
