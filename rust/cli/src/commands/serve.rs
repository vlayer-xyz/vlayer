<<<<<<< HEAD
use call_guest_wrapper::GUEST_ELF as CALL_GUEST_ELF;
use call_server::{serve, Config};
use chain_guest_wrapper::GUEST_ELF as CHAIN_GUEST_ELF;
use mock_chain_server::{ChainProofServerMock, EMPTY_PROOF_RESPONSE};
use serde_json::json;
=======
use call_server::serve;
>>>>>>> 806931ba
use tracing::{info, warn};

use crate::{
    commands::{args::ServeArgs, version::version},
    errors::CLIError,
};

<<<<<<< HEAD
async fn start_chain_proof_server() -> String {
    warn!("Chain proof sever URL not provided. Running with mock server");
    ChainProofServerMock::start(json!({}), EMPTY_PROOF_RESPONSE.clone(), 0)
        .await
        .url()
}

pub async fn args_to_server_config(args: ServeArgs, api_version: String) -> Config {
    let proof_mode = args.proof.unwrap_or_default().map();
    let chain_proof_url = match args.chain_proof_url {
        Some(url) => url,
        None => start_chain_proof_server().await,
    };
    call_server::ConfigBuilder::new(
        chain_proof_url,
        CALL_GUEST_ELF.clone(),
        CHAIN_GUEST_ELF.clone(),
        api_version,
    )
    .with_rpc_mappings(args.rpc_url)
    .with_proof_mode(proof_mode)
    .with_host(args.host)
    .with_port(args.port)
    .build()
}

pub(crate) async fn run_serve(serve_args: ServeArgs) -> Result<(), CLIError> {
    let api_version = version();
    let server_config = args_to_server_config(serve_args, api_version).await;
=======
pub(crate) async fn run_serve(serve_args: ServeArgs) -> Result<(), CLIError> {
    let api_version = version();
    let server_config = serve_args.into_server_config(api_version);
>>>>>>> 806931ba

    info!("Running vlayer serve...");
    if server_config.fake_proofs() {
        warn!("Running in fake mode. Server will not generate real proofs.");
    }
    serve(server_config).await?;
    Ok(())
}<|MERGE_RESOLUTION|>--- conflicted
+++ resolved
@@ -1,12 +1,4 @@
-<<<<<<< HEAD
-use call_guest_wrapper::GUEST_ELF as CALL_GUEST_ELF;
-use call_server::{serve, Config};
-use chain_guest_wrapper::GUEST_ELF as CHAIN_GUEST_ELF;
-use mock_chain_server::{ChainProofServerMock, EMPTY_PROOF_RESPONSE};
-use serde_json::json;
-=======
 use call_server::serve;
->>>>>>> 806931ba
 use tracing::{info, warn};
 
 use crate::{
@@ -14,41 +6,9 @@
     errors::CLIError,
 };
 
-<<<<<<< HEAD
-async fn start_chain_proof_server() -> String {
-    warn!("Chain proof sever URL not provided. Running with mock server");
-    ChainProofServerMock::start(json!({}), EMPTY_PROOF_RESPONSE.clone(), 0)
-        .await
-        .url()
-}
-
-pub async fn args_to_server_config(args: ServeArgs, api_version: String) -> Config {
-    let proof_mode = args.proof.unwrap_or_default().map();
-    let chain_proof_url = match args.chain_proof_url {
-        Some(url) => url,
-        None => start_chain_proof_server().await,
-    };
-    call_server::ConfigBuilder::new(
-        chain_proof_url,
-        CALL_GUEST_ELF.clone(),
-        CHAIN_GUEST_ELF.clone(),
-        api_version,
-    )
-    .with_rpc_mappings(args.rpc_url)
-    .with_proof_mode(proof_mode)
-    .with_host(args.host)
-    .with_port(args.port)
-    .build()
-}
-
-pub(crate) async fn run_serve(serve_args: ServeArgs) -> Result<(), CLIError> {
-    let api_version = version();
-    let server_config = args_to_server_config(serve_args, api_version).await;
-=======
 pub(crate) async fn run_serve(serve_args: ServeArgs) -> Result<(), CLIError> {
     let api_version = version();
     let server_config = serve_args.into_server_config(api_version);
->>>>>>> 806931ba
 
     info!("Running vlayer serve...");
     if server_config.fake_proofs() {
