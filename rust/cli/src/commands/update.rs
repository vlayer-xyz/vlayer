--- conflicted
+++ resolved
@@ -16,12 +16,8 @@
     check_if_vlayerup_exists()?;
     update_cli()?;
     update_sdk()?;
-<<<<<<< HEAD
-    update_soldeer()?;
+    update_soldeer().await?;
     update_docker()?;
-=======
-    update_soldeer().await?;
->>>>>>> d0ce1a6b
 
     println!("🎉 Update complete.");
     println!("{}", "Build your contracts now and have fun!".bold());
@@ -77,7 +73,6 @@
     }
 }
 
-<<<<<<< HEAD
 fn update_docker() -> Result<()> {
     let version = newest_vlayer_version()?;
 
@@ -129,10 +124,7 @@
         })
 }
 
-fn do_update_soldeer(foundry_toml_path: &Path) -> Result<()> {
-=======
 async fn do_update_soldeer(foundry_toml_path: &Path) -> Result<()> {
->>>>>>> d0ce1a6b
     let version = newest_vlayer_version()?;
 
     print_update_intention(&format!("vlayer contracts to {}", &version));
