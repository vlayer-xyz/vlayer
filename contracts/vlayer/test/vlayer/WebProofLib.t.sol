// SPDX-License-Identifier: UNLICENSED
pragma solidity ^0.8.21;

import {VTest} from "../../src/testing/VTest.sol";
import {Web, WebProof, WebProofLib} from "../../src/WebProof.sol";

contract WebProofLibWrapper {
    using WebProofLib for WebProof;

    function verify(WebProof calldata webProof, string memory dataUrl) public view returns (Web memory) {
        return webProof.verify(dataUrl);
    }
}

contract WebProverTest is VTest {
    using WebProofLib for WebProof;

    string public constant DATA_URL = "https://api.x.com/1.1/*/settings.json";

    function test_verifiesWebProof() public {
        WebProof memory webProof = WebProof(vm.readFile("testdata/web_proof.json"));

        callProver();
        WebProofLibWrapper wrapper = new WebProofLibWrapper();
        Web memory web = wrapper.verify(webProof, DATA_URL);
        assertEq(bytes(web.body)[0], "{");
    }

    function test_incorrectUrl() public {
        WebProof memory webProof = WebProof(vm.readFile("testdata/web_proof.json"));

        callProver();

        WebProofLibWrapper wrapper = new WebProofLibWrapper();

        try wrapper.verify(webProof, "https://bad_api.x.com/1.1/account/settings.json") returns (Web memory) {
            revert("Expected error");
        } catch Error(string memory reason) {
            assertEq(reason, "Engine(TransactError(Revert(\"revert: Incorrect URL\")))");
        }
    }

    function test_missingPresentationJson() public {
        WebProof memory webProof = WebProof("{}");

        callProver();

        WebProofLibWrapper wrapper = new WebProofLibWrapper();

        try wrapper.verify(webProof, DATA_URL) returns (Web memory) {
            revert("Expected error");
        } catch Error(string memory reason) {
            assertEq(reason, "Engine(TransactError(Revert(\"missing field `presentation_json` at line 1 column 2\")))");
        }
    }

    function test_missingPartInSerializedWebProof() public {
        WebProof memory webProof = WebProof(vm.readFile("testdata/web_proof_missing_part.json"));

        callProver();

        WebProofLibWrapper wrapper = new WebProofLibWrapper();

        try wrapper.verify(webProof, DATA_URL) returns (Web memory) {
            revert("Expected error");
        } catch Error(string memory reason) {
            assertEq(
                reason,
                "Engine(Panic(\"called `Result::unwrap()` on an `Err` value: Custom(\\\"invalid length 64, expected an array at most 64 bytes long\\\")\"))"
            );
        }
    }
<<<<<<< HEAD
=======

    function test_invalidNotaryPubKey() public {
        WebProof memory webProof = WebProof(vm.readFile("testdata/web_proof_invalid_notary_pub_key.json"));

        callProver();

        WebProofLibWrapper wrapper = new WebProofLibWrapper();

        try wrapper.verify(webProof, DATA_URL) returns (Web memory) {
            revert("Expected error");
        } catch Error(string memory reason) {
            assertEq(
                reason,
                "Engine(TransactError(Revert(\"ASN.1 error: PEM error: PEM Base64 error: invalid Base64 encoding at line 11 column 1\")))"
            );
        }
    }
>>>>>>> 12f42f50
}<|MERGE_RESOLUTION|>--- conflicted
+++ resolved
@@ -70,24 +70,4 @@
             );
         }
     }
-<<<<<<< HEAD
-=======
-
-    function test_invalidNotaryPubKey() public {
-        WebProof memory webProof = WebProof(vm.readFile("testdata/web_proof_invalid_notary_pub_key.json"));
-
-        callProver();
-
-        WebProofLibWrapper wrapper = new WebProofLibWrapper();
-
-        try wrapper.verify(webProof, DATA_URL) returns (Web memory) {
-            revert("Expected error");
-        } catch Error(string memory reason) {
-            assertEq(
-                reason,
-                "Engine(TransactError(Revert(\"ASN.1 error: PEM error: PEM Base64 error: invalid Base64 encoding at line 11 column 1\")))"
-            );
-        }
-    }
->>>>>>> 12f42f50
 }