--- conflicted
+++ resolved
@@ -6,14 +6,9 @@
     - **browser plugin** - used for notarization of TLS Connections
 - server infrastructure (rust)
     - [**prover server**](./prover.md) - exposing vlayer functionality via vlayer JSON-RPC API
-<<<<<<< HEAD
-    - [**block proof cache**](./block_proof.md) - http server used as a cache for proofs of inclusion of a block in a chain
+    - [**chain proof cache**](./chain_proof.md) - http server used as a cache for proofs of inclusion of a block in a chain
     - **TLS Notary server** - used to notarize TLS connections
     - **Email Notary server** - used to notarize DKIM DNS records
-=======
-    - [**chain proof cache**](./chain_proof.md) - http server used as a cache for proofs of inclusion of a block in a chain
-    - **notary server** - used to notarize TLS connections
->>>>>>> 2238f069
     - **workers** - used to perform actual proving
 - blockchain (Solidity)
     - [**on-chain smart contracts**](./solidity.md) - used to verify proofs
