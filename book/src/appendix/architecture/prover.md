# Call Prover architecture

Vlayer enables three key functionalities: **_accessing_** different sources of verifiable data, **_aggregating_** this data in a verifiable way to obtain verifiable result and **_using the verifiable result on-chain_**.

<<<<<<< HEAD
It supports accessing verifiable data from three distinct sources: HTTP requests, emails and EVM state and storage. For each source, a proof of validity can be generated:
- HTTP requests can be verified using a Web Proof, which includes information about the TLS session, a transcript of the HTTP request and response signed by a *TLS Notary*
=======
It supports accessing verifiable data from three distinct sources:: HTTP requests, emails and EVM state and storage. For each source, a proof of validity can be generated:

- HTTP requests can be proven via _TLS Notary_ by verifying TLS signatures and checking the domain is valid
>>>>>>> b26049bf
- Email contents can be proven by verifying DKIM signatures and checking the sender domain
- EVM state and storage proofs can be verified against the block hash via Merkle Proofs

Before Vlayer, ZK programs were application-specific and proved a single source of data. Vlayer allows you to write a Solidity smart contract (called **Prover**) that acts as a glue between all three possible data sources and enables you to **aggregate** this data in a verifiable way - we not only prove that the data we use is valid but also that it was processed correctly by the **Prover**.

### Aggregation examples

- **Prover** computing average _ERC20_ balance of addresses
- **Prover** returning _true_ if someone starred a _GitHub Org_ by verifying a Web Proof

> **_Note:_** Despite being named "Prover", the **Prover** contract does not compute the proof itself. Instead, it is executed inside the _zkEVM_, which produces the proof of the correctness of its execution.

**_Call Proof_** is a proof that we correctly executed the **Prover** smart contract and got the given result.

It can be later verified by a deployed **Verifier** contract to **use the verifiable result on-chain**.

But how are Call Proofs obtained?

## Call Prover

<<<<<<< HEAD
To obtain Call Proofs, the **Call Prover** is used. It is a Rust server that exposes the [`[v_call](../api.md#v_call)`] JSON-RPC endpoint. The three key components of the prover are the **Guest**, **Host**, and **Engine**. The **Guest** executes code within the *zkEVM* to generate a proof of execution. The **Host** prepares the necessary data and sends it to the Guest. The **Engine**, responsible for executing the EVM, runs in both the Guest and Host environments. 
=======
To obtain Call Proofs, we use **Call Prover**. Its two most important elements are **Guest** and **Host**. The Guest is responsible for executing the code inside _zkEVM_ to prove its execution. The Host prepares the data required by the Guest and sends it to the Guest.
>>>>>>> b26049bf

Their structure and responsibilities are as follows:

- **Guest**: Performs execution of the code inside zkEVM. Consists of three crates:
  - `guest` (in `services/call/guest`): Library that contains code for EVM execution and input validation.
  - `risc0_guest` (in `guest_wrapper/risc0_call_guest`): Thin wrapper that uses RISC0 ZKVM I/O and delegates work to `guest`.
  - `guest_wrapper` (in `guest_wrapper`): Compiles `risc0_guest` (using cargo build scripts) to a binary format (ELF) using [RISC Zero](https://doc.rust-lang.org/rustc/platform-support/riscv32im-risc0-zkvm-elf.html) target.
- **Host** (in `services/call/host`): Runs a **_preflight_**, during which it collects all the data required by the guest. It retrieves data from online sources (RPC clients) and then triggers guest execution (which is done offline).
- **Engine** (in `services/call/engine`): Sets up and executes the EVM, which executes `Prover` smart contract (including calling custom [Precompiles](#precompiles)). It executes exactly the same code in _preflight_ and Guest execution.

Our architecture is heavily inspired by RISC Zero [steel](https://github.com/risc0/risc0-ethereum/tree/main/steel).

Currently, the Guest is compiled with Risc0, but we aim to build vendor-lock free solutions working on multiple zk stacks, like [sp-1](https://github.com/succinctlabs/sp1) or [Jolt](https://github.com/a16z/jolt).

### Execution and proving

The Host passes arguments to the Guest via standard input (stdin), and similarly, the Guest returns values via standard output (stdout). zkVM works in isolation, without access to a disk or network.

On the other hand, when executing Solidity code in the Guest, it needs access to the Ethereum state and storage. The state consist of Ethereum accounts (i.e. balances, contracts code and nonces) and the storage consist of smart contract variables. Hence, all the state and storage needs to be passed via input.

However, all input should be considered insecure. Therefore, validity of all the state and storage needs to be proven.

> **_Note_:** In off-chain execution, the notion of the current block doesn't exist, hence we always access Ethereum at a specific historical block. The block number doesn't have to be the latest mined block available on the network. This is different than the current block inside on-chain execution, which can access the state at the moment of execution of the given transaction.

To deliver all necessary proofs, the following steps are performed:

1. In preflight, we execute Solidity code on the host. Each time the database is called, the value is fetched via Ethereum JSON RPC and the proof is stored in it. This database is called `ProofDb`
2. Serialized content of `ProofDb` is passed via stdin to the `guest`
3. `guest` deserializes content into a `StateDb`
4. Validity of the data gathered during the preflight is verified in `guest`
5. Solidity code is executed inside revm using `StateDb`

Since that Solidity execution is deterministic, database in the guest has exactly the data it requires.

![Schema](/images/architecture/prover.png)

### Databases

revm requires us to provide a DB which implements `DatabaseRef` trait (i.e. can be asked about accounts, storage, block hashes).

It's a common pattern to compose databases to orthogonalize the implementation.

We have **Host** and **Guest** databases

- **Host** - runs `CacheDB<ProofDb<ProviderDb>>`:
  - `ProviderDb`- queries Ethereum RPC Provider (i.e. Alchemy, Infura, Anvil);
  - `ProofDb` - records all queries aggregates them and collects EIP1186 (`eth_getProof`) proofs;
  - `CacheDB` - stores trusted seed data to minimize the amount of RPC requests. We seed caller account and some Optimism system accounts.
- **Guest** - runs `CacheDB<WrapStateDb<StateDb>>`:
  - `StateDb` consists of state passed from the host and has only the content required to be used by deterministic execution of the Solidity code in the guest. Data in the `StateDb` is stored as [sparse Merkle Patricia Tries](https://github.com/vlayer-xyz/vlayer/tree/main/rust/mpt), hence access to accounts and storage serves as verification of state and storage proofs;
  - `WrapStateDb` is an [adapter](https://en.wikipedia.org/wiki/Adapter_pattern) for `StateDb` that implements `Database` trait. It additionally does caching of the accounts, for querying storage, so that the account is only fetched once for multiple storage queries;
  - `CacheDB` - has the same seed data as it's Host version.

### EvmEnv and EvmInput

Vlayer enables aggregating data from multiple blocks and multiple chains. We call these features **Time Travel** and **Teleport**. To achieve that, we span multiple revm instances during Engine execution. Each revm instance corresponds to a certain block number on a certain chain.

`EvmEnv` struct represents a configuration required to create a revm instance. Depending on the context, it might be instantiated with `ProofDB` (Host) or `WrapStateDB` (Guest).

It is also implicitly parameterized via dynamic dispatch by the `Header` type, which may differ for various hard forks or networks.

```rust
pub struct EvmEnv<DB> {
    pub db: DB,
    pub header: Box<dyn EvmBlockHeader>,
    ...
}
```

The serializable input we pass between host and guest is called `EvmInput`. `EvmEnv` can be obtained from it.

```rust
pub struct EvmInput {
    pub header: Box<dyn EvmBlockHeader>,
    pub state_trie: MerkleTrie,
    pub storage_tries: Vec<MerkleTrie>,
    pub contracts: Vec<Bytes>,
    pub ancestors: Vec<Box<dyn EvmBlockHeader>>,
}
```

Because we may have multiple blocks and chains, we also have structs `MultiEvmInput` and `MultiEvmEnv`, mapping `ExecutionLocation`s to `EvmInput`s or `EvmEnv`s equivalently.

```rust
pub struct ExecutionLocation {
    pub chain_id: ChainId,
    pub block_tag: BlockTag,
}
```

### CachedEvmEnv

`EvmEnv` instances are accessed in both Host and Guest using [`CachedEvmEnv`](https://github.com/vlayer-xyz/vlayer/blob/main/rust/services/call/engine/src/evm/env/cached.rs#L27) structure. However, the way `CachedEvmEnv` is constructed differs between these two contexts.

#### Structure

```rust
pub struct CachedEvmEnv<D: RevmDB> {
    cache: MultiEvmEnv<D>,
    factory: Mutex<Box<dyn EvmEnvFactory<D>>>,
}
```

- **cache**: `HashMap` (aliased as `MultiEvmEnv<D>`) that stores `EvmEnv` instances, keyed by their `ExecutionLocation`
- **factory**: used to create new `EvmEnv` instances

#### On Host

On Host, `CachedEvmEnv` is created using [`from_factory`](https://github.com/vlayer-xyz/vlayer/blob/main/rust/services/call/engine/src/evm/env/cached.rs#L41) function. It initializes `CachedEvmEnv` with an empty cache and a factory of type [`HostEvmEnvFactory`](https://github.com/vlayer-xyz/vlayer/blob/main/rust/services/call/host/src/evm_env/factory.rs#L19) that is responsible for creating `EvmEnv` instances.

```rust
pub(crate) struct HostEvmEnvFactory {
    providers: CachedMultiProvider,
}
```

`HostEvmEnvFactory` uses a `CachedMultiProvider` to fetch necessary data (such as block headers) and create new `EvmEnv` instances on demand.

#### On Guest

On Guest, `CachedEvmEnv` is created using [`from_envs`](https://github.com/vlayer-xyz/vlayer/blob/main/rust/services/call/engine/src/evm/env/cached.rs#L49). This function takes a pre-populated cache of `EvmEnv` instances (created on Host) and initializes the `factory` field with [`NullEvmEnvFactory`](https://github.com/vlayer-xyz/vlayer/blob/main/rust/services/call/engine/src/evm/env/cached.rs#L17).

`NullEvmEnvFactory` is a dummy implementation that returns an error when its `create` method is called. This is acceptable because, in Guest context, there is no need to create new environments — only the cached ones are used.

### Verifying data

Guest is required to verify all data provided by the Host. Initial validation of its coherence is done in two places:

- [`multi_evm_input.assert_coherency`](https://github.com/vlayer-xyz/vlayer/blob/main/rust/services/call/engine/src/evm/input.rs#L46) verifies:

  - Equality of subsequent `ancestor` block hashes
  - Equality of `header.state_root` and actual `state_root`

- When we create `StateDb` in Guest with [`StateDb::new`](https://github.com/vlayer-xyz/vlayer/blob/main/rust/services/call/guest/src/db/state.rs#L51), we compute hashes for `storage_tries` roots and `contracts` code. When we later try to access storage (using the [`WrapStateDb::basic_ref`](https://github.com/vlayer-xyz/vlayer/blob/main/rust/services/call/guest/src/db/wrap_state.rs#L39) function) or contract code (using the [`WrapStateDb::code_by_hash_ref`](https://github.com/vlayer-xyz/vlayer/blob/main/rust/services/call/guest/src/db/wrap_state.rs#L70) function), we know this data is valid because the hashes were computed properly. If they weren't, we wouldn't be able to access the given storage or code. Thus, storage verification is done indirectly.

Above verifications are not enough to ensure validity of Time Travel (achieved by [Chain Proofs](./chain_proof.md)) and Teleport. Travel call verification is described in the [next](./time_travel_teleport.md) section.

<<<<<<< HEAD
## Precompiles

As shown in the diagram in the [Execution and Proving](#execution-and-proving) section, the **Engine** executes the EVM, which in turn runs the Solidity `Prover` smart contract. During execution, the contract may call custom precompiles available within the vlayer *zkEVM*, enabling various advanced features.

The list, configuration, and addresses of these precompiles are defined in `services/call/precompiles`. These precompiles can be easily accessed within Solidity `Prover` contracts using libraries included in the vlayer Solidity smart contracts package.

### Available precompiles and their functionality
- **`WebProof.verify`** (via `WebProofLib`):  
  Verifies a `WebProof` and returns a `Web` object containing:
  - `body` (HTTP response body)
  - `notaryPubKey` (TLS Notary’s public key that signed the Web Proof)
  - `url` (URL of the HTTP request)  
  
  See [Web Proof](../../features/web.md) for details.
- **`Web.jsonGetString`**, **`Web.jsonGetInt`**, **`Web.jsonGetBool`**, **`Web.jsonGetArrayLength`** (via `WebLib`):  
  Parses JSON from an HTTP response body (`Web.body`).  
  See [JSON Parsing](../../features/json-and-regex.md#json-parsing) for more information.
- **`UnverifiedEmail.verify`** (via `EmailProofLib`):  
  Verifies an `UnverifiedEmail` and returns a `VerifiedEmail` object containing:
  - `from` (sender's email address)
  - `to` (recipient's email address)
  - `subject` (email subject)
  - `body` (email body)  
  
  See [Email Proof](../../features/email.md).
- **`string.capture`**, **`string.match`** (via `RegexLib`):  
  Performs regex operations on strings.  
  
  See [Regular Expressions](../../features/json-and-regex.md#regular-expressions).
- **`string.test`** (via `URLPatternLib`):  
  Used within `WebProof.verify` to validate `Web.url` against a given URL pattern.  
  
  See [Web Proof](../../features/web.md).

### Error handling	
=======
### Error handling
>>>>>>> b26049bf

Error handling is done via `HostError` enum type, which is converted into http code and a human-readable string by the server.

Instead of returning a result, to handle errors, `Guest` panics. It does need to panic with a human-readable error, which should be converted on `Host` to a semantic `HostError` type. As execution on `Guest` is deterministic and should never fail after a successful preflight, the panic message should be informative for developers.<|MERGE_RESOLUTION|>--- conflicted
+++ resolved
@@ -2,14 +2,9 @@
 
 Vlayer enables three key functionalities: **_accessing_** different sources of verifiable data, **_aggregating_** this data in a verifiable way to obtain verifiable result and **_using the verifiable result on-chain_**.
 
-<<<<<<< HEAD
+
 It supports accessing verifiable data from three distinct sources: HTTP requests, emails and EVM state and storage. For each source, a proof of validity can be generated:
 - HTTP requests can be verified using a Web Proof, which includes information about the TLS session, a transcript of the HTTP request and response signed by a *TLS Notary*
-=======
-It supports accessing verifiable data from three distinct sources:: HTTP requests, emails and EVM state and storage. For each source, a proof of validity can be generated:
-
-- HTTP requests can be proven via _TLS Notary_ by verifying TLS signatures and checking the domain is valid
->>>>>>> b26049bf
 - Email contents can be proven by verifying DKIM signatures and checking the sender domain
 - EVM state and storage proofs can be verified against the block hash via Merkle Proofs
 
@@ -30,11 +25,7 @@
 
 ## Call Prover
 
-<<<<<<< HEAD
 To obtain Call Proofs, the **Call Prover** is used. It is a Rust server that exposes the [`[v_call](../api.md#v_call)`] JSON-RPC endpoint. The three key components of the prover are the **Guest**, **Host**, and **Engine**. The **Guest** executes code within the *zkEVM* to generate a proof of execution. The **Host** prepares the necessary data and sends it to the Guest. The **Engine**, responsible for executing the EVM, runs in both the Guest and Host environments. 
-=======
-To obtain Call Proofs, we use **Call Prover**. Its two most important elements are **Guest** and **Host**. The Guest is responsible for executing the code inside _zkEVM_ to prove its execution. The Host prepares the data required by the Guest and sends it to the Guest.
->>>>>>> b26049bf
 
 Their structure and responsibilities are as follows:
 
@@ -172,7 +163,6 @@
 
 Above verifications are not enough to ensure validity of Time Travel (achieved by [Chain Proofs](./chain_proof.md)) and Teleport. Travel call verification is described in the [next](./time_travel_teleport.md) section.
 
-<<<<<<< HEAD
 ## Precompiles
 
 As shown in the diagram in the [Execution and Proving](#execution-and-proving) section, the **Engine** executes the EVM, which in turn runs the Solidity `Prover` smart contract. During execution, the contract may call custom precompiles available within the vlayer *zkEVM*, enabling various advanced features.
@@ -208,9 +198,6 @@
   See [Web Proof](../../features/web.md).
 
 ### Error handling	
-=======
-### Error handling
->>>>>>> b26049bf
 
 Error handling is done via `HostError` enum type, which is converted into http code and a human-readable string by the server.
 
