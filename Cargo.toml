[workspace]
resolver = "2"
members = [
    "rust/block_header",
    "rust/chain",
    "rust/cli",
    "rust/common",
    "rust/email_proof",
    "rust/guest_wrapper",
    "rust/guest_wrapper/build_utils",
    "rust/host_utils",
    "rust/key_value",
    "rust/mpt",
    "rust/provider",
    "rust/range",
    "rust/server_utils",
    "rust/services/call/engine",
    "rust/services/call/guest",
    "rust/services/call/host",
    "rust/services/call/precompiles",
    "rust/services/call/seal",
    "rust/services/call/server",
    "rust/services/call/server_lib",
    "rust/services/chain/block_trie",
    "rust/services/chain/client",
    "rust/services/chain/common",
    "rust/services/chain/db",
    "rust/services/chain/guest",
    "rust/services/chain/host",
    "rust/services/chain/mock_server",
    "rust/services/chain/server",
    "rust/services/chain/server_lib",
    "rust/services/chain/test_utils",
    "rust/services/chain/worker",
    "rust/services/dns/server",
    "rust/test_runner",
    "rust/verifiable_dns",
    "rust/version",
    "rust/web_proof",
    "rust/zkvm-benchmarks/benchmarks",
    "rust/zkvm-benchmarks/runner",
]

[profile.release]
debug = "full"
lto = false # debug + LTO leads to ICE in 1.84: https://github.com/rust-lang/rust/issues/135332

[workspace.dependencies]
alloy-chains = "0.1.42"
alloy-dyn-abi = "=0.8.16"
alloy-json-abi = "=0.8.16"
alloy-primitives = { version = "=0.8.16", default-features = false, features = ["serde", "tiny-keccak"] }
alloy-rlp = { version = "0.3.9", default-features = false }
alloy-rlp-derive = { version = "0.3.9", default-features = false }
alloy-sol-types = "=0.8.16"
alloy-trie = "=0.7.8"
anyhow = "1.0.91"
as-any = "0.3.1"
assert-json-diff = "2.0.2"
async-trait = "0.1.85"
auto_impl = "1.2.0"
axum = { version = "0.8.1", features = ["macros"] }
axum-jrpc = "0.8.0"
bincode = { version = "1.3.3", default-features = false }
bytemuck = "1.19.0"
bytes = "1.8.0"
chrono = "0.4.38"
chunked_transfer = "1.5.0"
clap = "4.5.26"
color-eyre = "0.6.3"
sha3 = "0.10.8"
colored = "3.0.0"
comfy-table = "7.1.1"
digest = "0.10.7"
criterion = "0.5.1"
ctor = "0.2.8"
dashmap = "6.1.0"
delegate = "0.13.1"
derive_more = { version = "1.0.0", features = ["debug", "into", "from", "into_iterator", "deref"] }
derive-new = "0.7.0"
derivative = "2.2.0"
dotenvy = "0.15.7"
dyn-clone = "1.0.17"
ethers = "2.0"
ethers-core = { version = "2.0", default-features = false }
ethers-providers = "2.0"
eyre = "0.6.12"
sha2 = "0.10.8"
flate2 = "1.0.34"
forge = { git = "https://github.com/foundry-rs/foundry", rev = "6cb41febfc989cbf7dc13c43ec6c3ce5fba1ea04", default-features = false }
foundry-cli = { git = "https://github.com/foundry-rs/foundry", rev = "6cb41febfc989cbf7dc13c43ec6c3ce5fba1ea04", default-features = false }
foundry-common = { git = "https://github.com/foundry-rs/foundry", rev = "6cb41febfc989cbf7dc13c43ec6c3ce5fba1ea04" }
foundry-compilers = { version = "0.12.8", default-features = false }
foundry-config = { git = "https://github.com/foundry-rs/foundry", rev = "6cb41febfc989cbf7dc13c43ec6c3ce5fba1ea04", default-features = false }
foundry-debugger = { git = "https://github.com/foundry-rs/foundry", rev = "6cb41febfc989cbf7dc13c43ec6c3ce5fba1ea04" }
foundry-evm = { git = "https://github.com/foundry-rs/foundry", rev = "6cb41febfc989cbf7dc13c43ec6c3ce5fba1ea04" }
foundry-evm-core = { git = "https://github.com/foundry-rs/foundry", rev = "6cb41febfc989cbf7dc13c43ec6c3ce5fba1ea04" }
foundry-test-utils = { git = "https://github.com/foundry-rs/foundry", rev = "6cb41febfc989cbf7dc13c43ec6c3ce5fba1ea04" }
futures = { version = "0.3.31", default-features = false }
hex = "0.4.3"
hickory-resolver = "0.24.2"
humantime = "2.1.0"
http-body-util = "0.1.2"
httparse = "1.9.5"
hyper = "1.5.2"
indicatif = "0.17.8"
inferno = "0.12.1"
itertools = { version = "0.14.0" }
jsonrpsee = { version = "0.24.7", features = ["server-core", "macros"] }
lazy_static = "1.5.0"
libmdbx = "0.5.3"
mailparse = "0.15.0"
mime = "0.3.17"
mockito = "1.5.0"
nybbles = "0.2.1" # Locked because we need path encoding (see https://github.com/alloy-rs/nybbles/pull/12)
olpc-cjson = "0.1.4"
once_cell = "1.20"
opener = "0.7.2"
k256 = { version = "0.13.4", features = ["ecdsa"] }
parking_lot = "0.12.3"
pkcs8 = "0.10.2"
tabled = "0.17.0"
proptest = "1.5.0"
rand = "0.8.5"
rayon = "1.10.0"
regex = "1.11.1"
reqwest = { version = "0.12.12", default-features = false }
revm = { version = "19.0.0", default-features = false, features = ["optimism"] }
risc0-build = { git = "https://github.com/Wiezzel/risc0.git", rev = "d332f6a724e7fdf52c2e9adfa1aba73aea301abe" }
risc0-build-ethereum = { git = "https://github.com/Wiezzel/risc0-ethereum.git", rev = "cadf8df7fa9e43c3ceb7a780c7c19faeb6d49fda" }
risc0-zkp = { version = "1.2.1", default-features = false }
risc0-zkvm = "1.2.1"
rlp = "0.6.1"
rsa = "=0.9.6" # Locked because of RSA acceleration (see https://github.com/vlayer-xyz/vlayer/pull/1444)
semver = "1.0.24"
serde = { version = "1.0.213", features = ["derive"] }
serde_json = "1.0.135"
serde_repr = "0.1.19"
serde_urlencoded = "0.7.1"
serde_with = { version = "3.11.0", default-features = false }
static_assertions = "1.1.0"
strum = "0.26.3"
tar = "0.4.42"
tempfile = "3.15.0"
thousands = "0.2.0"
maplit = "1.0.2"
test-log = "0.2.16"
thiserror = "2.0.11"
insta = "1.42.0"
tlsn-core = { git = "https://github.com/tlsnotary/tlsn.git", tag = "v0.1.0-alpha.7" }
tokio = { version = "1.43.0", default-features = false, features = ["rt-multi-thread"] }
toml = "0.8.19"
tower = "0.5.2"
tower-http = "0.6.2"
tower-request-id = "0.3.0"
tracing = { version = "0.1", default-features = false }
tracing-subscriber = { version = "0.3", features = ["env-filter", "fmt", "json"], default-features = false }
quick-junit = "0.5.0"
url = { version = "2.5", default-features = false }
urlpattern = "0.3.0"
vergen-gitcl = { version = "1.0.5", default-features = false }
yansi = "1.0.1"

block_header = { path = "rust/block_header" }
block_trie = { path = "rust/services/chain/block_trie" }
seal = { path = "rust/services/call/seal" }
call_precompiles = { path = "rust/services/call/precompiles" }
call_engine = { path = "rust/services/call/engine" }
call_guest = { path = "rust/services/call/guest" }
call_host = { path = "rust/services/call/host" }
call_server = { path = "rust/services/call/server" }
call_server_lib = { path = "rust/services/call/server_lib" }
chain = { path = "rust/chain" }
chain_client = { path = "rust/services/chain/client" }
chain_db = { path = "rust/services/chain/db" }
chain_guest = { path = "rust/services/chain/guest" }
chain_host = { path = "rust/services/chain/host" }
chain_server = { path = "rust/services/chain/server" }
chain_server_lib = { path = "rust/services/chain/server_lib" }
chain_common = { path = "rust/services/chain/common" }
chain_test_utils = { path = "rust/services/chain/test_utils" }
chain_worker = { path = "rust/services/chain/worker" }
common = { path = "rust/common" }
email_proof = { path = "rust/email_proof" }
guest_build_utils = { path = "rust/guest_wrapper/build_utils" }
guest_wrapper = { path = "rust/guest_wrapper" }
host_utils = { path = "rust/host_utils" }
key_value = { path = "rust/key_value" }
mock_chain_server = { path = "rust/services/chain/mock_server" }
mpt = { path = "rust/mpt" }
provider = { path = "rust/provider" }
server_utils = { path = "rust/server_utils" }
test_runner = { path = "rust/test_runner" }
u64_range = { path = "rust/range" }
verifiable_dns = { path = "rust/verifiable_dns", default-features = false }
version = { path = "rust/version" }
web_proof = { path = "rust/web_proof" }
zkvm-benchmarks = { path = "rust/zkvm-benchmarks/benchmarks" }

[workspace.lints.clippy]
as_ptr_cast_mut = "warn"
assigning_clones = "warn"
cast_lossless = "warn"
cast_possible_truncation = "warn"
cast_possible_wrap = "warn"
cast_precision_loss = "warn"
cast_sign_loss = "warn"
dbg_macro = "warn"
<<<<<<< HEAD
large_enum_variant = "warn"
=======
>>>>>>> 6ec8e187
explicit_deref_methods = "warn"
explicit_into_iter_loop = "warn"
explicit_iter_loop = "warn"
filter_map_next = "warn"
flat_map_option = "warn"
from_iter_instead_of_collect = "warn"
if_then_some_else_none = "warn"
implicit_clone = "warn"
inefficient_to_string = "warn"
iter_filter_is_some = "warn"
large_digit_groups = "warn"
large_enum_variant = "warn"
large_futures = "warn"
large_stack_arrays = "warn"
large_types_passed_by_value = "warn"
manual_is_variant_and = "warn"
manual_let_else = "warn"
manual_ok_or = "warn"
map_unwrap_or = "warn"
match_same_arms = "warn"
mismatching_type_param_order = "warn"
mut_mut = "warn"
needless_collect = "warn"
needless_continue = "warn"
needless_pass_by_ref_mut = "warn"
needless_pass_by_value = "warn"
option_as_ref_cloned = "warn"
redundant_clone = "warn"
redundant_closure_for_method_calls = "warn"
redundant_else = "warn"
ref_option_ref = "warn"
same_functions_in_if_condition = "warn"
should_panic_without_expect = "warn"
struct_field_names = "warn"
trivially_copy_pass_by_ref = "warn"
type_repetition_in_bounds = "warn"
unchecked_duration_subtraction = "warn"
uninlined_format_args = "warn"
unnecessary_box_returns = "warn"
unnecessary_join = "warn"
unneeded_field_pattern = "warn"
unnested_or_patterns = "warn"
unreadable_literal = "warn"
unseparated_literal_suffix = "warn"
unused_async = "warn"
unused_peekable = "warn"
unused_self = "warn"
used_underscore_binding = "warn"
useless_let_if_seq = "warn"
missing_const_for_fn = "warn"
zero_sized_map_values = "warn"

[profile.dev.package] # https://insta.rs/docs/quickstart/#optional-faster-runs
insta = { opt-level = 3 }
similar = { opt-level = 3 }<|MERGE_RESOLUTION|>--- conflicted
+++ resolved
@@ -206,10 +206,6 @@
 cast_precision_loss = "warn"
 cast_sign_loss = "warn"
 dbg_macro = "warn"
-<<<<<<< HEAD
-large_enum_variant = "warn"
-=======
->>>>>>> 6ec8e187
 explicit_deref_methods = "warn"
 explicit_into_iter_loop = "warn"
 explicit_iter_loop = "warn"
