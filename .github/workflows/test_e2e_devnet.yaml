--- conflicted
+++ resolved
@@ -47,13 +47,10 @@
       - name: Run e2e test
         env:
           PROVING_MODE: "dev"
-<<<<<<< HEAD
           QUICKNODE_API_KEY: ${{ secrets.QUICKNODE_API_KEY }}
           QUICKNODE_ENDPOINT: "dry-alpha-tab"
           CHAIN_ID: 31337
-=======
           VLAYER_ENV: dev
->>>>>>> 5ab1fc95
           VLAYER_TMP_DIR: ./artifacts
           RUN_CHAIN_SERVICES: 1
         run: bash/e2e-test.sh
