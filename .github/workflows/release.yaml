--- conflicted
+++ resolved
@@ -62,14 +62,14 @@
           find target -name "methods.rs" -exec cp -n {} ./ \;
 
       - name: Push methods.rs artifact
-        uses: actions/upload-artifact@v4
+        uses: actions/upload-artifact@50769540e7f4bd5e21e526ee35c689e35e0d6874 # v4.4.0
         with:
           name: linux-methods.rs
           path: rust/methods.rs
           if-no-files-found: error
 
       - name: Push ImageID artifact
-        uses: actions/upload-artifact@v4
+        uses: actions/upload-artifact@50769540e7f4bd5e21e526ee35c689e35e0d6874 # v4.4.0
         with:
           name: linux-ImageID.sol
           path: rust/target/assets/ImageID.sol
@@ -180,16 +180,14 @@
         with:
           name: ${{ matrix.target }}
           path: ${{ steps.package-release.outputs.output_file }}
-<<<<<<< HEAD
-          if-no-files-found: error
-=======
+          if-no-files-found: error
 
       - name: Push ImageID artifact
         uses: actions/upload-artifact@50769540e7f4bd5e21e526ee35c689e35e0d6874 # v4.4.0
         with:
           name: ${{ matrix.platform }}-ImageID.sol
           path: contracts/src/ImageID.sol
->>>>>>> ea9e4b50
+          if-no-files-found: error
 
   build-examples:
     name: Build examples
